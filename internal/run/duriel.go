--- conflicted
+++ resolved
@@ -43,7 +43,6 @@
 }
 
 func (d Duriel) Run() error {
-<<<<<<< HEAD
 
 	if d.ctx.CharacterCfg.Game.Duriel.UseThawing {
 
@@ -88,8 +87,6 @@
 
 	}
 
-=======
->>>>>>> 7e1ca928
 	err := action.WayPoint(area.CanyonOfTheMagi)
 	if err != nil {
 		return err
