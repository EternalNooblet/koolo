package character

import (
	"log/slog"
	"sort"
	"sync/atomic"
	"time"

	"github.com/hectorgimenez/koolo/internal/action"

	"github.com/hectorgimenez/d2go/pkg/data"
	"github.com/hectorgimenez/d2go/pkg/data/npc"
	"github.com/hectorgimenez/d2go/pkg/data/skill"
	"github.com/hectorgimenez/d2go/pkg/data/stat"
	"github.com/hectorgimenez/d2go/pkg/data/state"
	"github.com/hectorgimenez/koolo/internal/action/step"
	"github.com/hectorgimenez/koolo/internal/context"
	"github.com/hectorgimenez/koolo/internal/game"
)

type Berserker struct {
	BaseCharacter
	isKillingCouncil atomic.Bool
}

const (
	maxHorkRange      = 40
	meleeRange        = 5
	maxAttackAttempts = 20
)

func (s Berserker) ShouldIgnoreMonster(m data.Monster) bool {
	return false
}

func (s *Berserker) CheckKeyBindings() []skill.ID {
	requireKeybindings := []skill.ID{skill.BattleCommand, skill.BattleOrders, skill.Shout, skill.FindItem, skill.Berserk}
	missingKeybindings := []skill.ID{}

	for _, cskill := range requireKeybindings {
		if _, found := s.Data.KeyBindings.KeyBindingForSkill(cskill); !found {
			missingKeybindings = append(missingKeybindings, cskill)
		}
	}

	if len(missingKeybindings) > 0 {
		s.Logger.Debug("There are missing required key bindings.", slog.Any("Bindings", missingKeybindings))
	}

	return missingKeybindings
}

func (s *Berserker) IsKillingCouncil() bool {
	return s.isKillingCouncil.Load()
}

func (s *Berserker) KillMonsterSequence(
	monsterSelector func(d game.Data) (data.UnitID, bool),
	skipOnImmunities []stat.Resist,
) error {
	monsterDetected := false
	var previousEnemyId data.UnitID

	for attackAttempts := 0; attackAttempts < maxAttackAttempts; attackAttempts++ {
		context.Get().PauseIfNotPriority()

		id, found := monsterSelector(*s.Data)
		if !found {
			if !s.isKillingCouncil.Load() && monsterDetected {
				s.FindItemOnNearbyCorpses(maxHorkRange)
			}
			return nil
		}

		if id != previousEnemyId {
			previousEnemyId = id
			attackAttempts = 0
		}

		monsterDetected = true
		if !s.preBattleChecks(id, skipOnImmunities) {
			return nil
		}

		monster, monsterFound := s.Data.Monsters.FindByID(id)
		if !monsterFound || monster.Stats[stat.Life] <= 0 {
			continue
		}

		distance := s.PathFinder.DistanceFromMe(monster.Position)
		if distance > meleeRange {
			err := step.MoveTo(monster.Position, step.WithIgnoreMonsters())
			if err != nil {
				s.Logger.Warn("Failed to move to monster", slog.String("error", err.Error()))
				continue
			}
		}

		s.PerformBerserkAttack(monster.UnitID)
		time.Sleep(50 * time.Millisecond)
	}

	s.FindItemOnNearbyCorpses(maxHorkRange)
	return nil
}

func (s *Berserker) PerformBerserkAttack(monsterID data.UnitID) {
	ctx := context.Get()
	ctx.PauseIfNotPriority()
	monster, found := s.Data.Monsters.FindByID(monsterID)
	if !found {
		return
	}

	// Ensure Berserk skill is active
	berserkKey, found := s.Data.KeyBindings.KeyBindingForSkill(skill.Berserk)
	if found && s.Data.PlayerUnit.RightSkill != skill.Berserk {
		ctx.HID.PressKeyBinding(berserkKey)
		time.Sleep(50 * time.Millisecond)
	}

	screenX, screenY := ctx.PathFinder.GameCoordsToScreenCords(monster.Position.X, monster.Position.Y)
	ctx.HID.Click(game.LeftButton, screenX, screenY)
}

func (s *Berserker) FindItemOnNearbyCorpses(maxRange int) {
	ctx := context.Get()
	ctx.PauseIfNotPriority()

	findItemKey, found := s.Data.KeyBindings.KeyBindingForSkill(skill.FindItem)
	if !found {
		s.Logger.Debug("Find Item skill not found in key bindings")
		return
	}

	corpses := s.getSortedHorkableCorpses(s.Data.Corpses, maxRange)

<<<<<<< HEAD
	if len(corpses) > 0 {
		s.Logger.Debug("Horkable corpses found", slog.Int("count", len(corpses)))
		s.SwapToSlot(1)
		for _, corpse := range corpses {
			err := step.MoveTo(corpse.Position, step.WithIgnoreMonsters())
			if err != nil {
				s.Logger.Warn("Failed to move to corpse", slog.String("error", err.Error()))
				continue
			}
=======
	for _, corpse := range corpses {
		err := step.MoveTo(corpse.Position, step.WithIgnoreMonsters())
		if err != nil {
			s.Logger.Warn("Failed to move to corpse", slog.String("error", err.Error()))
			continue
		}
>>>>>>> 3ae0455e

			if s.Data.PlayerUnit.RightSkill != skill.FindItem {
				ctx.HID.PressKeyBinding(findItemKey)
				time.Sleep(time.Millisecond * 50)
			}

			clickPos := s.getOptimalClickPosition(corpse)
			screenX, screenY := ctx.PathFinder.GameCoordsToScreenCords(clickPos.X, clickPos.Y)
			ctx.HID.Click(game.RightButton, screenX, screenY)
			s.Logger.Debug("Find Item used on corpse", slog.Any("corpse_id", corpse.UnitID))

			time.Sleep(time.Millisecond * 300)
		}

		s.SwapToSlot(0)
	}
}

func (s *Berserker) getSortedHorkableCorpses(corpses data.Monsters, maxRange int) []data.Monster {
	var horkableCorpses []data.Monster
	for _, corpse := range corpses {
		if s.isCorpseHorkable(corpse) && s.PathFinder.DistanceFromMe(corpse.Position) <= maxRange {
			horkableCorpses = append(horkableCorpses, corpse)
		}
	}

	sort.Slice(horkableCorpses, func(i, j int) bool {
		distI := s.PathFinder.DistanceFromMe(horkableCorpses[i].Position)
		distJ := s.PathFinder.DistanceFromMe(horkableCorpses[j].Position)
		return distI < distJ
	})

	return horkableCorpses
}

func (s *Berserker) isCorpseHorkable(corpse data.Monster) bool {
	unhorkableStates := []state.State{
		state.CorpseNoselect,
		state.CorpseNodraw,
		state.Revive,
		state.Redeemed,
		state.Shatter,
		state.Freeze,
		state.Restinpeace,
	}

	for _, st := range unhorkableStates {
		if corpse.States.HasState(st) {
			return false
		}
	}

	return corpse.Type == data.MonsterTypeChampion ||
		corpse.Type == data.MonsterTypeMinion ||
		corpse.Type == data.MonsterTypeUnique ||
		corpse.Type == data.MonsterTypeSuperUnique
}

func (s *Berserker) getOptimalClickPosition(corpse data.Monster) data.Position {
	return data.Position{X: corpse.Position.X, Y: corpse.Position.Y + 1}
}

// slot 0 = primary weapon, slot 1 = secondary weapon
func (s *Berserker) SwapToSlot(slot int) {
	ctx := context.Get()
	if !ctx.CharacterCfg.Character.BerserkerBarb.FindItemSwitch {
		return
	}

	const maxAttempts = 3
	const retryDelay = 150 * time.Millisecond
	if ctx.Data.ActiveWeaponSlot != slot {
		for attempt := 1; attempt <= maxAttempts; attempt++ {
			if ctx.Data.ActiveWeaponSlot != slot {
				ctx.HID.PressKey('W')
				time.Sleep(retryDelay)
				ctx.RefreshGameData()
			}
		}
	}
}

func (s *Berserker) BuffSkills() []skill.ID {

	skillsList := make([]skill.ID, 0)
	if _, found := s.Data.KeyBindings.KeyBindingForSkill(skill.BattleCommand); found {
		skillsList = append(skillsList, skill.BattleCommand)
	}
	if _, found := s.Data.KeyBindings.KeyBindingForSkill(skill.Shout); found {
		skillsList = append(skillsList, skill.Shout)
	}
	if _, found := s.Data.KeyBindings.KeyBindingForSkill(skill.BattleOrders); found {
		skillsList = append(skillsList, skill.BattleOrders)
	}
	return skillsList
}

func (s *Berserker) PreCTABuffSkills() []skill.ID {
	return []skill.ID{}
}

func (s *Berserker) killMonster(npc npc.ID, t data.MonsterType) error {
	return s.KillMonsterSequence(func(d game.Data) (data.UnitID, bool) {
		m, found := d.Monsters.FindOne(npc, t)
		if !found {
			return 0, false
		}
		return m.UnitID, true
	}, nil)
}

func (s *Berserker) KillCountess() error {
	return s.killMonster(npc.DarkStalker, data.MonsterTypeSuperUnique)
}

func (s *Berserker) KillAndariel() error {
	return s.killMonster(npc.Andariel, data.MonsterTypeUnique)
}

func (s *Berserker) KillSummoner() error {
	return s.killMonster(npc.Summoner, data.MonsterTypeUnique)
}

func (s *Berserker) KillDuriel() error {
	return s.killMonster(npc.Duriel, data.MonsterTypeUnique)
}

func (s *Berserker) KillMephisto() error {
	return s.killMonster(npc.Mephisto, data.MonsterTypeUnique)
}

func (s *Berserker) KillDiablo() error {
	timeout := time.Second * 20
	startTime := time.Now()
	diabloFound := false

	for {
		if time.Since(startTime) > timeout && !diabloFound {
			s.Logger.Error("Diablo was not found, timeout reached")
			return nil
		}

		diablo, found := s.Data.Monsters.FindOne(npc.Diablo, data.MonsterTypeUnique)
		if !found || diablo.Stats[stat.Life] <= 0 {
			if diabloFound {
				return nil
			}
			time.Sleep(200 * time.Millisecond)
			continue
		}

		diabloFound = true
		s.Logger.Info("Diablo detected, attacking")

		return s.killMonster(npc.Diablo, data.MonsterTypeUnique)
	}
}

func (s *Berserker) KillCouncil() error {
	s.isKillingCouncil.Store(true)
	defer s.isKillingCouncil.Store(false)

	err := s.killAllCouncilMembers()
	if err != nil {
		return err
	}

	context.Get().EnableItemPickup()

	// Wait for corpses to settle
	time.Sleep(500 * time.Millisecond)

	// Perform horking in two passes
	for i := 0; i < 2; i++ {
		s.FindItemOnNearbyCorpses(maxHorkRange)

		// Wait between passes
		time.Sleep(300 * time.Millisecond)

		// Refresh game data to catch any new corpses
		context.Get().RefreshGameData()
	}

	// Final wait for items to drop
	time.Sleep(500 * time.Millisecond)

	// Final item pickup
	err = action.ItemPickup(maxHorkRange)
	if err != nil {
		s.Logger.Warn("Error during final item pickup after horking", "error", err)
		return err
	}

	// Wait a moment to ensure all items are picked up
	time.Sleep(300 * time.Millisecond)

	return nil
}

func (s *Berserker) killAllCouncilMembers() error {
	context.Get().DisableItemPickup()
	for {
		if !s.anyCouncilMemberAlive() {
			s.Logger.Info("All council members have been defeated!!!!")
			return nil
		}

		err := s.KillMonsterSequence(func(d game.Data) (data.UnitID, bool) {
			for _, m := range d.Monsters.Enemies() {
				if (m.Name == npc.CouncilMember || m.Name == npc.CouncilMember2 || m.Name == npc.CouncilMember3) && m.Stats[stat.Life] > 0 {
					return m.UnitID, true
				}
			}
			return 0, false
		}, nil)

		if err != nil {
			return err
		}
	}
}

func (s *Berserker) anyCouncilMemberAlive() bool {
	for _, m := range s.Data.Monsters.Enemies() {
		if (m.Name == npc.CouncilMember || m.Name == npc.CouncilMember2 || m.Name == npc.CouncilMember3) && m.Stats[stat.Life] > 0 {
			return true
		}

	}
	return false
}

func (s *Berserker) KillIzual() error {
	return s.killMonster(npc.Izual, data.MonsterTypeUnique)
}

func (s *Berserker) KillPindle() error {
	return s.killMonster(npc.DefiledWarrior, data.MonsterTypeSuperUnique)
}

func (s *Berserker) KillNihlathak() error {
	return s.killMonster(npc.Nihlathak, data.MonsterTypeSuperUnique)
}

func (s *Berserker) KillBaal() error {
	return s.killMonster(npc.BaalCrab, data.MonsterTypeUnique)
}<|MERGE_RESOLUTION|>--- conflicted
+++ resolved
@@ -135,7 +135,6 @@
 
 	corpses := s.getSortedHorkableCorpses(s.Data.Corpses, maxRange)
 
-<<<<<<< HEAD
 	if len(corpses) > 0 {
 		s.Logger.Debug("Horkable corpses found", slog.Int("count", len(corpses)))
 		s.SwapToSlot(1)
@@ -145,14 +144,6 @@
 				s.Logger.Warn("Failed to move to corpse", slog.String("error", err.Error()))
 				continue
 			}
-=======
-	for _, corpse := range corpses {
-		err := step.MoveTo(corpse.Position, step.WithIgnoreMonsters())
-		if err != nil {
-			s.Logger.Warn("Failed to move to corpse", slog.String("error", err.Error()))
-			continue
-		}
->>>>>>> 3ae0455e
 
 			if s.Data.PlayerUnit.RightSkill != skill.FindItem {
 				ctx.HID.PressKeyBinding(findItemKey)
