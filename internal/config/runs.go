package config

type Run string

const (
	CountessRun         Run = "countess"
	AndarielRun         Run = "andariel"
	AncientTunnelsRun   Run = "ancient_tunnels"
	MausoleumRun        Run = "mausoleum"
	SummonerRun         Run = "summoner"
	DurielRun           Run = "duriel"
	MuleRun             Run = "mule"
	MephistoRun         Run = "mephisto"
	TravincalRun        Run = "travincal"
	EldritchRun         Run = "eldritch"
	PindleskinRun       Run = "pindleskin"
	NihlathakRun        Run = "nihlathak"
	TristramRun         Run = "tristram"
	LowerKurastRun      Run = "lower_kurast"
	LowerKurastChestRun Run = "lower_kurast_chest"
	StonyTombRun        Run = "stony_tomb"
	PitRun              Run = "pit"
	ArachnidLairRun     Run = "arachnid_lair"
	TalRashaTombsRun    Run = "tal_rasha_tombs"
	BaalRun             Run = "baal"
	DiabloRun           Run = "diablo"
	CowsRun             Run = "cows"
	LevelingRun         Run = "leveling"
	QuestsRun           Run = "quests"
	TerrorZoneRun       Run = "terror_zone"
	ThreshsocketRun     Run = "threshsocket"
	DrifterCavernRun    Run = "drifter_cavern"
	SpiderCavernRun     Run = "spider_cavern"
	EnduguRun           Run = "endugu"
<<<<<<< HEAD
	UtilityRun          Run = "utility"
=======
	FireEyeRun          Run = "fire_eye"
>>>>>>> 120c1788
)

var AvailableRuns = map[Run]interface{}{
	CountessRun:         nil,
	AndarielRun:         nil,
	AncientTunnelsRun:   nil,
	MausoleumRun:        nil,
	SummonerRun:         nil,
	DurielRun:           nil,
	MuleRun:             nil,
	MephistoRun:         nil,
	TravincalRun:        nil,
	EldritchRun:         nil,
	PindleskinRun:       nil,
	NihlathakRun:        nil,
	TristramRun:         nil,
	LowerKurastRun:      nil,
	LowerKurastChestRun: nil,
	StonyTombRun:        nil,
	PitRun:              nil,
	ArachnidLairRun:     nil,
	TalRashaTombsRun:    nil,
	BaalRun:             nil,
	DiabloRun:           nil,
	CowsRun:             nil,
	LevelingRun:         nil,
	QuestsRun:           nil,
	TerrorZoneRun:       nil,
	ThreshsocketRun:     nil,
	DrifterCavernRun:    nil,
	SpiderCavernRun:     nil,
	EnduguRun:           nil,
<<<<<<< HEAD
	UtilityRun:          nil,
=======
	FireEyeRun:          nil,
>>>>>>> 120c1788
}<|MERGE_RESOLUTION|>--- conflicted
+++ resolved
@@ -32,11 +32,8 @@
 	DrifterCavernRun    Run = "drifter_cavern"
 	SpiderCavernRun     Run = "spider_cavern"
 	EnduguRun           Run = "endugu"
-<<<<<<< HEAD
 	UtilityRun          Run = "utility"
-=======
 	FireEyeRun          Run = "fire_eye"
->>>>>>> 120c1788
 )
 
 var AvailableRuns = map[Run]interface{}{
@@ -69,9 +66,6 @@
 	DrifterCavernRun:    nil,
 	SpiderCavernRun:     nil,
 	EnduguRun:           nil,
-<<<<<<< HEAD
 	UtilityRun:          nil,
-=======
 	FireEyeRun:          nil,
->>>>>>> 120c1788
 }