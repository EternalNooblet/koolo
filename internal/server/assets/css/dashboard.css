--- conflicted
+++ resolved
@@ -2,20 +2,6 @@
    CSS VARIABLES - DESIGN SYSTEM
    ======================================== */
 :root {
-<<<<<<< HEAD
-    --primary: #4a9df8;
-    --primary-hover: #3a7dc8;
-    --background-color: #1a1d24;
-    --card-background-color: #22262e;
-    --card-hover-background-color: #2a2f38;
-}
-
-body {
-    padding: 20px;
-    background-color: var(--background-color);
-}
-
-=======
     /* Primary Colors */
     --primary: #0089eb;
     --primary-hover: #1b9bf7;
@@ -98,7 +84,6 @@
 /* ========================================
    DASHBOARD HEADER
    ======================================== */
->>>>>>> ff6c9cf2
 .dashboard-header {
     display: flex;
     justify-content: space-between;
@@ -142,25 +127,9 @@
 
 .dashboard-controls {
     display: flex;
-<<<<<<< HEAD
-    gap: 8px;
-}
-
-.dashboard-controls .btn {
-    padding: 5px 10px;
-    font-size: 0.9em;
-}
-
-.dashboard-controls .btn-icon {
-    margin-right: 4px;
-    font-size: 0.95em;
-}
-
-=======
     gap: var(--spacing-sm);
 }
 
->>>>>>> ff6c9cf2
 .version-badge {
     font-size: 0.8em;
     padding: 6px 12px;
@@ -176,12 +145,9 @@
     transform: translateY(-2px);
 }
 
-<<<<<<< HEAD
-=======
 /* ========================================
    CHARACTER CARDS
    ======================================== */
->>>>>>> ff6c9cf2
 .character-card {
     background: var(--bg-secondary);
     border-radius: var(--radius-lg);
@@ -241,9 +207,6 @@
     letter-spacing: -0.3px;
 }
 
-<<<<<<< HEAD
-.character-controls {
-=======
 /* ========================================
    CHARACTER OVERVIEW
    ======================================== */
@@ -256,7 +219,6 @@
 }
 
 .co-line {
->>>>>>> ff6c9cf2
     display: flex;
     align-items: center;
     gap: var(--spacing-sm);
@@ -264,16 +226,6 @@
     flex-wrap: wrap;
 }
 
-<<<<<<< HEAD
-.character-details {
-    margin-top: 15px;
-    display: none;
-    animation: fadeIn 0.3s ease;
-}
-
-.character-card.expanded .character-details {
-    display: block;
-=======
 .co-line:last-child {
     margin-bottom: 0;
 }
@@ -398,7 +350,6 @@
     display: flex;
     gap: var(--spacing-sm);
     flex-wrap: wrap;
->>>>>>> ff6c9cf2
 }
 
 .toggle-details {
@@ -407,19 +358,12 @@
     color: var(--primary);
     cursor: pointer;
     font-size: 1.2em;
-<<<<<<< HEAD
-    padding: 0;
-    transition: transform 0.3s ease;
-    outline: none;
-    /* Remove the outline */
-=======
     padding: var(--spacing-sm);
     transition: all var(--transition-fast);
     border-radius: var(--radius-md);
     display: flex;
     align-items: center;
     justify-content: center;
->>>>>>> ff6c9cf2
 }
 
 .toggle-details:hover {
@@ -430,13 +374,7 @@
 
 .toggle-details:focus {
     outline: none;
-<<<<<<< HEAD
-    /* Remove the outline on focus */
-    box-shadow: none;
-    /* Remove any box shadow on focus */
-=======
     box-shadow: 0 0 0 3px rgba(0, 137, 235, 0.2);
->>>>>>> ff6c9cf2
 }
 
 .toggle-details i {
@@ -448,8 +386,6 @@
     transform: rotate(180deg);
 }
 
-<<<<<<< HEAD
-=======
 /* ========================================
    CHARACTER DETAILS
    ======================================== */
@@ -477,7 +413,6 @@
 /* ========================================
    STATUS BADGE
    ======================================== */
->>>>>>> ff6c9cf2
 .status-badge {
     display: inline-flex;
     align-items: center;
@@ -495,38 +430,6 @@
 }
 
 .status-value {
-<<<<<<< HEAD
-    font-weight: bold;
-    padding: 2px 6px;
-    border-radius: 3px;
-}
-
-.status-ingame .status-value {
-    background-color: #28a745;
-    color: white;
-}
-
-.status-paused {
-    background-color: #ffc107;
-    color: black;
-}
-
-.status-stopped {
-    background-color: #dc3545;
-    color: white;
-}
-
-.status-paused .status-value {
-    background-color: #ffc107;
-    color: black;
-}
-
-.status-notstarted .status-value {
-    background-color: #dc3545;
-    color: white;
-}
-
-=======
     font-weight: 700;
     padding: 4px 8px;
     border-radius: var(--radius-sm);
@@ -556,7 +459,6 @@
 /* ========================================
    STATS GRID
    ======================================== */
->>>>>>> ff6c9cf2
 .stats-grid {
     display: grid;
     grid-template-columns: repeat(auto-fit, minmax(120px, 1fr));
@@ -594,8 +496,6 @@
     font-size: 1.1em;
 }
 
-<<<<<<< HEAD
-=======
 .stat-value a {
     color: var(--primary);
     text-decoration: none;
@@ -610,7 +510,6 @@
 /* ========================================
    BUTTONS
    ======================================== */
->>>>>>> ff6c9cf2
 .btn {
     padding: 8px 16px;
     border-radius: var(--radius-md);
@@ -627,113 +526,6 @@
 
 .btn:hover {
     transform: translateY(-2px);
-<<<<<<< HEAD
-    box-shadow: 0 2px 4px rgba(0, 0, 0, 0.2);
-}
-
-.btn-start {
-    background-color: #28a745;
-    color: white;
-}
-
-.btn-start:hover {
-    background-color: #218838;
-}
-
-.btn-stop {
-    background-color: #dc3545;
-    color: white;
-}
-
-.btn-stop:hover {
-    background-color: #c82333;
-}
-
-.btn-pause {
-    background-color: #ffc107;
-    color: black;
-}
-
-.btn-pause:hover {
-    background-color: #e0a800;
-}
-
-.btn-outline {
-    background-color: transparent;
-    border: 1px solid var(--primary);
-    color: var(--primary);
-}
-
-.btn-outline:hover {
-    background-color: var(--primary);
-    color: white;
-}
-
-.btn-icon {
-    margin-right: 5px;
-}
-
-@keyframes fadeIn {
-    from {
-        opacity: 0;
-    }
-
-    to {
-        opacity: 1;
-    }
-}
-
-.loading {
-    display: flex;
-    justify-content: center;
-    align-items: center;
-    height: 100vh;
-}
-
-.loading::after {
-    content: "";
-    width: 50px;
-    height: 50px;
-    border: 10px solid #f3f3f3;
-    border-top: 10px solid #3498db;
-    border-radius: 50%;
-    animation: spin 1s linear infinite;
-}
-
-@keyframes spin {
-    0% {
-        transform: rotate(0deg);
-    }
-
-    100% {
-        transform: rotate(360deg);
-    }
-}
-
-.run-stats {
-    margin-top: 20px;
-}
-
-.run-stat {
-    background-color: rgba(255, 255, 255, 0.05);
-    padding: 10px;
-    border-radius: 4px;
-    margin-bottom: 10px;
-}
-
-.run-stat h4 {
-    margin-top: 0;
-    color: var(--primary);
-}
-
-.status-details {
-    margin-bottom: 10px;
-}
-
-.run-stats h3 {
-    margin-top: 20px;
-    color: var(--primary);
-=======
     box-shadow: var(--shadow-md);
 }
 
@@ -802,7 +594,6 @@
     font-size: 1.3em;
     font-weight: 700;
     letter-spacing: -0.3px;
->>>>>>> ff6c9cf2
 }
 
 .run-stats-grid {
@@ -841,13 +632,10 @@
     border-color: var(--primary);
 }
 
-<<<<<<< HEAD
-=======
 .run-stat:hover::before {
     opacity: 1;
 }
 
->>>>>>> ff6c9cf2
 .run-stat h4 {
     margin-top: 0;
     margin-bottom: var(--spacing-md);
@@ -857,38 +645,9 @@
     display: flex;
     justify-content: space-between;
     align-items: center;
-<<<<<<< HEAD
-}
-
-.run-stat p {
-    margin: 5px 0;
-}
-
-.stat-label {
-    color: #a0a0a0;
-}
-
-.run-stat-content {
-    display: grid;
-    grid-template-columns: 1fr 1fr;
-    gap: 10px;
-}
-
-.stat-label {
-    color: #a0a0a0;
-    font-size: 0.9em;
-}
-
-.stat-value {
-    font-weight: bold;
-    color: #ffffff;
-}
-
-=======
     text-transform: capitalize;
 }
 
->>>>>>> ff6c9cf2
 .current-run-indicator {
     font-size: 0.7em;
     background: linear-gradient(135deg, var(--primary) 0%, var(--primary-hover) 100%);
@@ -902,39 +661,6 @@
 }
 
 @keyframes pulse {
-<<<<<<< HEAD
-    0% {
-        opacity: 1;
-        box-shadow: 0 0 0 0 rgba(74, 157, 248, 0.4);
-    }
-
-    70% {
-        opacity: 0.7;
-        box-shadow: 0 0 0 10px rgba(74, 157, 248, 0);
-    }
-
-    100% {
-        opacity: 1;
-        box-shadow: 0 0 0 0 rgba(74, 157, 248, 0);
-    }
-}
-
-stat-value {
-    color: #ffffff;
-    font-weight: bold;
-}
-
-.run-stat h4 {
-    margin-top: 0;
-    margin-bottom: 10px;
-    color: var(--primary);
-}
-
-.running-for {
-    margin-top: 5px;
-    font-size: 0.9em;
-    color: #a0a0a0;
-=======
     0% { 
         opacity: 1;
         box-shadow: 0 0 0 0 rgba(0, 137, 235, 0.5);
@@ -953,83 +679,25 @@
     display: grid;
     grid-template-columns: 1fr 1fr;
     gap: var(--spacing-sm);
->>>>>>> ff6c9cf2
 }
 
 .run-stat-item {
     font-size: 0.95em;
     display: flex;
     justify-content: space-between;
-<<<<<<< HEAD
-    align-items: center;
-}
-
-.stat-label {
-    color: #a0a0a0;
-    font-weight: 500;
-    margin-right: 5px;
-}
-
-.stat-short {
-    color: #28a745;
-}
-
-.stat-long {
-    color: #ffc107;
-}
-
-.stat-error {
-    color: #dc3545;
-}
-
-.character-name {
-    font-size: 1.2em;
-    font-weight: bold;
-    color: var(--primary);
-    display: flex;
-    align-items: center;
-}
-
-.status-indicator {
-    width: 10px;
-    height: 10px;
-    border-radius: 50%;
-    margin-left: 10px;
-    animation: breathe 2s ease-in-out infinite;
-}
-
-.status-indicator.in-game {
-    background-color: #28a745;
-=======
     align-items: baseline;
     padding: var(--spacing-xs) 2px;
->>>>>>> ff6c9cf2
 }
 
 .stat-short { color: var(--status-success); font-weight: 600; }
 .stat-long { color: var(--status-warning); font-weight: 600; }
 .stat-error { color: var(--status-danger); font-weight: 600; }
 
-<<<<<<< HEAD
-@keyframes breathe {
-
-    0%,
-    100% {
-        opacity: 0.4;
-        transform: scale(0.9);
-    }
-
-    50% {
-        opacity: 1;
-        transform: scale(1.1);
-    }
-=======
 .running-for {
     margin-top: var(--spacing-sm);
     font-size: 0.9em;
     color: var(--text-secondary);
     font-style: italic;
->>>>>>> ff6c9cf2
 }
 
 /* ========================================
@@ -1101,24 +769,6 @@
 .process-list table {
     width: 100%;
     border-collapse: collapse;
-<<<<<<< HEAD
-    color: #ffffff;
-    table-layout: fixed;
-    /* Add this line */
-}
-
-.process-list th,
-.process-list td {
-    padding: 10px;
-    text-align: left;
-    border-bottom: 1px solid #444;
-    overflow: hidden;
-    /* Add this line */
-    text-overflow: ellipsis;
-    /* Add this line */
-    white-space: nowrap;
-    /* Add this line */
-=======
     color: var(--text-primary);
     table-layout: fixed;
 }
@@ -1130,34 +780,21 @@
     overflow: hidden;
     text-overflow: ellipsis;
     white-space: nowrap;
->>>>>>> ff6c9cf2
 }
 
 .process-list th:first-child,
 .process-list td:first-child {
     width: 40%;
-<<<<<<< HEAD
-    /* Adjust this value as needed */
-=======
->>>>>>> ff6c9cf2
 }
 
 .process-list th:nth-child(2),
 .process-list td:nth-child(2) {
     width: 40%;
-<<<<<<< HEAD
-    /* Adjust this value as needed */
-=======
->>>>>>> ff6c9cf2
 }
 
 .process-list th:last-child,
 .process-list td:last-child {
     width: 20%;
-<<<<<<< HEAD
-    /* Adjust this value as needed */
-=======
->>>>>>> ff6c9cf2
 }
 
 .process-list th {
@@ -1281,11 +918,6 @@
     body {
         padding: var(--spacing-md);
     }
-<<<<<<< HEAD
-
-    to {
-        transform: rotate(359deg);
-=======
     
     .dashboard-header {
         flex-direction: column;
@@ -1328,6 +960,5 @@
         animation-duration: 0.01ms !important;
         animation-iteration-count: 1 !important;
         transition-duration: 0.01ms !important;
->>>>>>> ff6c9cf2
     }
 }