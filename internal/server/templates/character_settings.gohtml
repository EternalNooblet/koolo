--- conflicted
+++ resolved
@@ -568,18 +568,6 @@
                         const list = document.getElementById('mule-profiles-list');
                         const newEntry = document.createElement('div');
                         newEntry.classList.add('mule-profile-entry');
-<<<<<<< HEAD
-                        // Get available profiles from first dropdown
-                        const firstSelect = list.querySelector('select');
-                        let optionsHTML = '<option value="">-- Select a mule profile --</option>';
-                        if (firstSelect) {
-                            Array.from(firstSelect.options).forEach(opt => {
-                                if (opt.value) {
-                                    optionsHTML += '<option value="' + opt.value + '">' + opt.textContent + '</option>';
-                                }
-                            });
-                        }
-=======
 
                         // Build options from available mule profiles array
                         let optionsHTML = '<option value="">-- Select a mule profile --</option>';
@@ -589,7 +577,6 @@
                             }
                         });
 
->>>>>>> ff6c9cf2
                         newEntry.innerHTML = '<select name="mulingMuleProfiles[]" required>' + optionsHTML + '</select>' +
                             '<button type="button" class="remove-mule-profile secondary" title="Remove this mule">-</button>';
                         list.appendChild(newEntry);
