{{$topLevelContext := .}}
<!doctype html>
<html lang="en">
<head>
    <meta charset="utf-8">
    <meta name="viewport" content="width=device-width, initial-scale=1">
    <meta name="color-scheme" content="dark"/>
    <link rel="stylesheet" href="../assets/css/pico.min.css">
    <link rel="stylesheet" href="../assets/css/custom.css">
    <link rel="stylesheet" href="../assets/css/bootstrap-icons.css">
    <script src="../assets/js/Sortable.min.js"></script>
    <script src="../assets/js/character_settings.js"></script>
    <title>Koolo Settings</title>
</head>
<body>
<main class="container">
    {{ if ne .ErrorMessage "" }}
    <div class="container">
        <div class="row">
            <div class="col">
                <div class="error-message">
                    {{ .ErrorMessage }}
                </div>
            </div>
        </div>
    </div>
    {{ end }}
    <div class="notification">
        <h3>General Settings</h3><br>
        <form method="post" autocomplete="off" class="compact-form">
            <label {{ if ne .Supervisor "" }}hidden="hidden"{{ end }}>
                <span>Supervisor name</span>
                <input name="name" placeholder="SuperSorc" value="{{ .Supervisor }}" required/>
            </label>
            <fieldset class="grid">
                <label>
                    Class
                    <select name="characterClass">
                        <option value="sorceress" {{ if eq .Config.Character.Class "sorceress" }}selected{{ end }}>Blizzard Sorceress</option>
                        <option value="nova" {{ if eq .Config.Character.Class "nova" }}selected{{ end }}>Nova Sorceress</option>
                        <option value="hydraorb" {{ if eq .Config.Character.Class "hydraorb" }}selected{{ end }}>Hydra Orb Sorceress</option>
                        <option value="lightsorc" {{ if eq .Config.Character.Class "lightsorc" }}selected{{ end }}>Lightning Sorceress</option>
                        <option value="fireballsorc" {{ if eq .Config.Character.Class "fireballsorc" }}selected{{ end }}>Fireball Sorceress</option>
                        <option value="mule" {{ if eq .Config.Character.Class "mule" }}selected{{ end }}>Mule</option>
                        <option value="hammerdin" {{ if eq .Config.Character.Class "hammerdin" }}selected{{ end }}>Hammer Paladin</option>
                        <option value="foh" {{ if eq .Config.Character.Class "foh" }}selected{{ end }}>FOH Paladin</option>
                        <option value="paladin" {{ if eq .Config.Character.Class "paladin" }}selected{{ end }}>Paladin (Leveling)</option>
                        <option value="assassin" {{ if eq .Config.Character.Class "assassin" }}selected{{ end }}>Assassin (Leveling)</option>
                        <option value="necromancer" {{ if eq .Config.Character.Class "necromancer" }}selected{{ end }}>Necromancer (Leveling)</option>
                        <option value="sorceress_leveling" {{ if eq .Config.Character.Class "sorceress_leveling" }}selected{{ end }}>Sorceress (Leveling)</option>
                        <option value="trapsin" {{ if eq .Config.Character.Class "trapsin" }}selected{{ end }}>Lightning Trapsin</option>
                        <option value="mosaic" {{ if eq .Config.Character.Class "mosaic" }}selected{{ end }}>Mosaic Assassin</option>
                        <option value="winddruid" {{ if eq .Config.Character.Class "winddruid" }}selected{{ end }}>Tornado Druid</option>
                        <option value="druid_leveling" {{ if eq .Config.Character.Class "druid_leveling" }}selected{{ end }}>Druid (Leveling)</option>
                        <option value="javazon" {{ if eq .Config.Character.Class "javazon" }}selected{{ end }}>Javazon</option>
                        <option value="berserker" {{ if eq .Config.Character.Class "berserker" }}selected{{ end }}>Berserk Barbarian</option>
                    </select>
                </label>
                <label>
                    Character name
                    <input name="characterName" placeholder="{{ .Config.CharacterName }}" value="{{ .Config.CharacterName }}"/>
                </label>
                <label>
                    <input type="checkbox" name="isNonLadderChar" {{ if .Config.Game.IsNonLadderChar }}checked{{ end }}/>
                    Non-Ladder
                </label>
            </fieldset>
            <h5>Class-Specific Settings</h5>
            <div id="class-specific-settings">
                <div id="no-settings-message" style="display: none;">
                    No custom settings available for this class.
                </div>
                <div class="berserker-barb-options" style="display: none;">
                    <fieldset class="grid">
                        <label>
                            <input type="checkbox" name="characterFindItemSwitch" {{ if .Config.Character.BerserkerBarb.FindItemSwitch }}checked{{ end }}/>
                            Find Item Switch
                        </label>
                        <label>
                            <input type="checkbox" name="barbSkipPotionPickupInTravincal" {{ if .Config.Character.BerserkerBarb.SkipPotionPickupInTravincal }}checked{{ end }}/>
                            Skip potion pickup during Travincal
                        </label>
                    </fieldset>
                </div>
                <div class="nova-sorceress-options" style="display: none;">
                    <fieldset class="grid">
                        <label>
                            Boss Static HP (%)
                            <input type="number" id="novaBossStaticThreshold" name="novaBossStaticThreshold" min="1" max="100" step="1" value="{{ .Config.Character.NovaSorceress.BossStaticThreshold }}">
                        </label>
                    </fieldset>
                </div>
                <div class="blizzard-sorceress-options" style="display: none;">
                    <fieldset class="grid">
                        <label>
                            Use moat trick
                            <input type="checkbox" id="useMoatTrick" name="useMoatTrick" {{ if .Config.Character.BlizzardSorceress.UseMoatTrick }}checked{{ end }}/>
                        </label>
                        <label>
                            Use static on Mephisto
                            <input type="checkbox" id="useStaticOnMephisto" name="useStaticOnMephisto" {{ if .Config.Character.BlizzardSorceress.UseStaticOnMephisto }}checked{{ end }}/>
                        </label>
                    </fieldset>
                </div>
                <div class="sorceress_leveling-options" style="display: none;">
                    <fieldset class="grid">
                        <label>
                            Use moat trick
                            <input type="checkbox" id="useMoatTrick" name="useMoatTrick" {{ if .Config.Character.SorceressLeveling.UseMoatTrick }}checked{{ end }}/>
                        </label>
                        <label>
                            Use static on Mephisto
                            <input type="checkbox" id="useStaticOnMephisto" name="useStaticOnMephisto" {{ if .Config.Character.SorceressLeveling.UseStaticOnMephisto }}checked{{ end }}/>
                        </label>
                    </fieldset>
                </div>
                <div class="mosaic-assassin-options" style="display: none;">
                    <fieldset class="grid">
                        <label>
                            <input type="checkbox" name="mosaicUseTigerStrike" {{ if .Config.Character.MosaicSin.UseTigerStrike }}checked{{ end }}/>
                            Use Tiger Strike
                        </label>
                        <label>
                            <input type="checkbox" name="mosaicUseCobraStrike" {{ if .Config.Character.MosaicSin.UseCobraStrike }}checked{{ end }}/>
                            Use Cobra Strike
                        </label>
                        <label>
                            <input type="checkbox" name="mosaicUseClawsOfThunder" {{ if .Config.Character.MosaicSin.UseClawsOfThunder }}checked{{ end }}/>
                            Use Claws of Thunder
                        </label>
                        <label>
                            <input type="checkbox" name="mosaicUseBladesOfIce" {{ if .Config.Character.MosaicSin.UseBladesOfIce }}checked{{ end }}/>
                            Use Blades of Ice
                        </label>
                        <label>
                            <input type="checkbox" name="mosaicUseFistsOfFire" {{ if .Config.Character.MosaicSin.UseFistsOfFire }}checked{{ end }}/>
                            Use Fists of Fire
                        </label>
                    </fieldset>
                </div>
            </div>
            <fieldset class="grid">
                <label>
                    <input type="checkbox" id="characterUseExtraBuffs" name="characterUseExtraBuffs" {{ if .Config.Character.UseExtraBuffs }}checked{{ end }}/>Enable extra buff features
                </label>
                <label>
                    <input type="checkbox" id="characterUseTeleport" name="characterUseTeleport" {{ if .Config.Character.UseTeleport }}checked{{ end }}/>Use teleport when available
                </label>
                <label>
                    <input type="checkbox" name="characterStashToShared" {{ if .Config.Character.StashToShared }}checked{{ end }}/>
                    Always stash to shared tab
                </label>
            </fieldset>
            <fieldset class="grid">
                <label>
                    <input type="checkbox" name="useCentralizedPickit" {{ if .Config.UseCentralizedPickit }}checked{{ end }}/>
                    Use centralized pickit
                </label>
                <label>
                    <input type="checkbox" name="useCainIdentify" {{ if .Config.Game.UseCainIdentify }}checked{{ end }}/>
                    Identify with Cain
                </label>
            </fieldset>
            <fieldset class="grid">
                <label>
                    <input type="checkbox" name="interactWithShrines" {{ if .Config.Game.InteractWithShrines }}checked{{ end }}/>
                    Interact with shrines
                </label>
                <label>
                    <input type="checkbox" name="interactWithChests" {{ if .Config.Game.InteractWithChests }}checked{{ end }}/>
                    Interact with chests
                </label>
            </fieldset>
			<fieldset class="grid">
                <label>
                    Level until (put 0 for no limit)
                    <input type="number" name="stopLevelingAt" min="0" max="99" placeholder="{{ .Config.Game.StopLevelingAt }}" value="{{ .Config.Game.StopLevelingAt }}"/>
                </label>
            </fieldset>
            <!-- Packet Usage Options -->
            <article style="margin-top: 20px; background-color: #f9f9f9; padding: 15px; border: 4px solid #ffa600;">
                <header><strong>⚠️ USING PACKETS</strong></header>
                <p style="font-size: 0.9em; color: #666;">
                    Enabling these settings directly sends network packets instead of simulating mouse clicks.
                    <strong>Mouse clicking is generally safer</strong> and less detectable.
                    Enable packet usage only if you understand the risks. Disabled by default.
                </p>
                <fieldset class="grid">
                    <label>
                        <input type="checkbox" name="packetCastingUseForItemPickup" {{ if .Config.PacketCasting.UseForItemPickup }}checked{{ end }}/>
                        Use packets for item pickup
                    </label>
                </fieldset>
                <fieldset class="grid">
                    <label>
                        <input type="checkbox" name="packetCastingUseForTpInteraction" {{ if .Config.PacketCasting.UseForTpInteraction }}checked{{ end }}/>
                        Use packets for TP interaction
                    </label>
                    <label style="visibility: hidden;">
                        <!-- Spacer for grid alignment -->
                    </label>
                </fieldset>
            </article>

            <fieldset class="grid">
                <label style="width: auto;">
                    <div id="useExtraBuffsDistContainer" class="conditional-field" {{ if .Config.Character.UseExtraBuffs }}style="display: none;"{{ end }}>
                        <div class="walking-radius-container">
                            <label>Extra buffs</label>
                        </div>
                        <div>
                            <label>
                                <input type="checkbox" id="characterBuffOnNewArea" name="characterBuffOnNewArea" {{ if .Config.Character.BuffOnNewArea }}checked{{ end }}/>Buff after entering areas
                            </label>
                            <label>
                                <input type="checkbox" id="characterBuffAfterWP" name="characterBuffAfterWP" {{ if .Config.Character.BuffAfterWP }}checked{{ end }}/>Buff after taking WP
                            </label>
                            <hr/>
                            <div class="input-info">Enable additional buffing for all runs.</div>
                        </div>
                    </div>
                </label>
            </fieldset>

            <fieldset class="grid">
                <label>
                    <div id="clearPathDistContainer" class="conditional-field" {{ if .Config.Character.UseTeleport }}style="display: none;"{{ end }}>
                        <div class="walking-radius-container">
                            <label for="clearPathDist">Clear Path Radius</label>
                            <div class="walking-radius-slider">
                                <input type="range" id="clearPathDist" name="clearPathDist" min="0" max="30" step="1" value="{{ if .Config.Character.ClearPathDist }}{{ .Config.Character.ClearPathDist }}{{ else }}12{{ end }}">
                                <span class="walking-radius-value" id="clearPathDistValue">{{ if .Config.Character.ClearPathDist }}{{ .Config.Character.ClearPathDist }}{{ else }}12{{ end }}</span>
                            </div>
                            <div class="input-info">Distance (in game units) to clear enemies while walking through areas</div>
                        </div>
                    </div>
                </label>
            </fieldset>
            <label>
                Minimum Gold (will pick up Magic+ to sell for gold if below)
                <input min="0" type="number" name="gameMinGoldPickupThreshold" placeholder="{{ .Config.Game.MinGoldPickupThreshold }}" value="{{ .Config.Game.MinGoldPickupThreshold }}"/>
            </label>
            <h3>Client Settings</h3><br>
            <fieldset class="grid">
                <label>
                    Client launch options (arguments)
                    <input name="commandLineArgs" placeholder="{{ .Config.CommandLineArgs }}" value="{{ .Config.CommandLineArgs }}"/>
                </label>
            </fieldset>
            <fieldset class="grid">
                <label>
                    <input id="kill_d2_process" type="checkbox" name="kill_d2_process" {{ if .Config.KillD2OnStop }}checked{{ end }}/>
                    Kill D2 process on bot stop
                </label>
                <label>
                    <input id="classic_mode" type="checkbox" name="classic_mode" {{ if .Config.ClassicMode }}checked{{ end }}/>
                    Use Classic Mode (Legacy Graphics)
                </label>
                <label>
                    <input id="close_mini_panel" type="checkbox" name="close_mini_panel" {{ if .Config.CloseMiniPanel }}checked{{ end }}/>
                    Close the mini panel at game start (Legacy Graphics)
                </label>
                <label>
                    <input id="hide_portraits" type="checkbox" name="hide_portraits" {{ if .Config.HidePortraits }}checked{{ end }}/>
                    Hide Portraits
                </label>
            </fieldset>
            <h3>Battle.net settings</h3><br>
            <fieldset class="grid">
                <label>
                    Username
                    <input name="username" placeholder="{{ .Config.Username }}" value="{{ .Config.Username }}"/>
                </label>
                <label>
                    Password
                    <input type="password" name="password" placeholder="{{ .Config.Password }}" value="{{ .Config.Password }}"/>
                </label>
                <label>
                    Realm
                    <select name="realm">
                        <option value="eu.actual.battle.net" {{ if eq .Config.Realm "eu.actual.battle.net" }}selected{{ end }}>Europe</option>
                        <option value="us.actual.battle.net" {{ if eq .Config.Realm "us.actual.battle.net" }}selected{{ end }}>America</option>
                        <option value="kr.actual.battle.net" {{ if eq .Config.Realm "kr.actual.battle.net" }}selected{{ end }}>Korea</option>
                    </select>
                </label>
                <label>
                    Authentication Method
                    <select name="authmethod">
                        <option value="TokenAuth" {{ if eq .Config.AuthMethod "TokenAuth" }}selected{{ end }}>Auth Token</option>
                        <option value="UsernamePassword" {{ if eq .Config.AuthMethod "UsernamePassword" }}selected{{ end }}>Username & Password</option>
                        <option value="None" {{ if eq .Config.AuthMethod "None" }}selected{{ end }}>None</option>
                    </select>
                </label>
            </fieldset>
            <fieldset class="grid">
                <label>
                    Authentication Token
                    <input type="password" name="AuthToken" placeholder="{{ .Config.AuthToken }}" value="{{ .Config.AuthToken }}"/>
                </label>
            </fieldset>
            <h3>Scheduler</h3><br>
            <label>Set the time ranges when the bot should Start and Stop automatically. Multiple time ranges can be set for the same day if you want to simulate breaks. This will enforce killing of the game client on Stop.</label><br>
            <fieldset class="grid">
                <label>
                    Enabled
                    <input type="checkbox" name="schedulerEnabled" {{ if .Config.Scheduler.Enabled }}checked{{ end }}/>
                </label>
            </fieldset>
            <div id="scheduler-settings" {{ if not .Config.Scheduler.Enabled }}style="display: none;"{{ end }}>
                {{ range $dayIndex := seq 0 6 }}
                <div class="scheduler-day">
                    <h4>{{ index $.DayNames $dayIndex }}</h4>
                    <div class="time-ranges" data-day="{{ $dayIndex }}">
                        {{ $day := index $.Config.Scheduler.Days $dayIndex }}
                        {{ range $timeRange := $day.TimeRanges }}
                        <div class="time-range">
                            <input type="time" name="scheduler[{{ $dayIndex }}][start][]" value="{{ $timeRange.Start.Format "15:04" }}" required>
                            <span>to</span>
                            <input type="time" name="scheduler[{{ $dayIndex }}][end][]" value="{{ $timeRange.End.Format "15:04" }}" required>
                            <button type="button" class="remove-time-range"><i class="bi bi-trash"></i></button>
                        </div>
                        {{ end }}
                    </div>
                    <button type="button" class="add-time-range" data-day="{{ $dayIndex }}">
                        <i class="bi bi-plus-circle"></i> Add Time Range
                    </button>
                </div>
                {{ end }}
            </div>
            <br><h3>Health settings</h3><br>
            <fieldset class="grid">
                <label>
                    Healing at (%)
                    <input type="number" name="healingPotionAt" min="0" max="99" placeholder="{{ .Config.Health.HealingPotionAt }}" value="{{ .Config.Health.HealingPotionAt }}"/>
                </label>
                <label>
                    Mana at (%)
                    <input type="number" name="manaPotionAt" min="0" max="99" placeholder="{{ .Config.Health.ManaPotionAt }}" value="{{ .Config.Health.ManaPotionAt }}"/>
                </label>
                <label>
                    Rejuv at (% of life)
                    <input type="number" name="rejuvPotionAtLife" min="0" max="99" placeholder="{{ .Config.Health.RejuvPotionAtLife }}" value="{{ .Config.Health.RejuvPotionAtLife }}"/>
                </label>
                <label>
                    Rejuv at (% of mana)
                    <input type="number" name="rejuvPotionAtMana" min="0" max="99" placeholder="{{ .Config.Health.RejuvPotionAtMana }}" value="{{ .Config.Health.RejuvPotionAtMana }}"/>
                </label>
<<<<<<< HEAD
       
                <label>
                    Chicken at (%)
                    <input type="number" name="chickenAt" min="0" max="99" placeholder="{{ .Config.Health.ChickenAt }}"
                           value="{{ .Config.Health.ChickenAt }}"/>
                </label>
                <label>
                    Town Chicken at (%)
                    <input type="number" name="townChickenAt" min="0" max="99" placeholder="{{ .Config.Health.TownChickenAt }}"
                           value="{{ .Config.Health.TownChickenAt }}"/>
=======
                <label>
                    Chicken at (%)
                    <input type="number" name="chickenAt" min="0" max="99" placeholder="{{ .Config.Health.ChickenAt }}" value="{{ .Config.Health.ChickenAt }}"/>
>>>>>>> 6c4b5c2c
                </label>
            </fieldset>
            <h4>Belt Layout</h4><br>
            <fieldset class="grid">
                {{ range $index, $potionType := .Config.Inventory.BeltColumns }}
                <label>
                    Column {{ $index }}
                    <select name="inventoryBeltColumns[]">
                        <option value="healing" {{ if eq $potionType "healing" }}selected{{ end }}>Healing</option>
                        <option value="mana" {{ if eq $potionType "mana" }}selected{{ end }}>Mana</option>
                        <option value="rejuvenation" {{ if eq $potionType "rejuvenation" }}selected{{ end }}>Rejuvenation</option>
                    </select>
                </label>
                {{ end }}
            </fieldset>
            <h4>Potions in inventory</h4><br>
            <fieldset class="grid">
                <label>
                    Healing potions
                    <input type="number" name="healingPotionCount" min="0" max="99" placeholder="{{ .Config.Inventory.HealingPotionCount }}" value="{{ .Config.Inventory.HealingPotionCount }}"/>
                </label>
                <label>
                    Mana Potions
                    <input type="number" name="manaPotionCount" min="0" max="99" placeholder="{{ .Config.Inventory.ManaPotionCount }}" value="{{ .Config.Inventory.ManaPotionCount }}"/>
                </label>
                <label>
                    Rejuv Potions
                    <input type="number" name="rejuvPotionCount" min="0" max="99" placeholder="{{ .Config.Inventory.RejuvPotionCount }}" value="{{ .Config.Inventory.RejuvPotionCount }}"/>
                </label>
            </fieldset>
            <h3>Merc Settings</h3><br>
            <label>
                <input id="use_merc" type="checkbox" name="useMerc" {{ if .Config.Character.UseMerc }}checked{{ end }}/>
                Use merc
            </label>
            <fieldset id="merc_health_settings" class="grid">
                <label>
                    Merc healing at (%)
                    <input type="number" min="0" max="99" name="mercHealingPotionAt" placeholder="{{ .Config.Health.MercHealingPotionAt }}" value="{{ .Config.Health.MercHealingPotionAt }}"/>
                </label>
                <label>
                    Merc reju at (%)
                    <input type="number" min="0" max="99" name="mercRejuvPotionAt" placeholder="{{ .Config.Health.MercRejuvPotionAt }}" value="{{ .Config.Health.MercRejuvPotionAt }}"/>
                </label>
                <label>
                    Merc chicken at (%)
                    <input type="number" min="0" max="99" name="mercChickenAt" placeholder="{{ .Config.Health.MercChickenAt }}" value="{{ .Config.Health.MercChickenAt }}"/>
                </label>
            </fieldset>
            <h3>Inventory (Checked means locked)</h3>
            <table>
                {{ range $rowIndex, $row := .Config.Inventory.InventoryLock }}
                <tr>
                    {{ range $columnIndex, $unlocked := $row }}
                    <td>
                        <input type="checkbox" name="inventoryLock[{{ $rowIndex }}][{{ $columnIndex }}]" {{ if not $unlocked }}checked{{ end }}/>
                    </td>
                    {{ end }}
                </tr>
                {{ end }}
            </table>
            <h3>Game Settings</h3><br>
            <label>
                <input type="checkbox" name="createLobbyGames" {{ if .Config.Game.CreateLobbyGames }}checked{{ end }}/>
                Create Lobby Games
            </label><br>
            <fieldset class="grid">
                <label>
                    Game name pattern
                    <input name="companionGameNameTemplate" placeholder="{{ .Config.Companion.GameNameTemplate }}" value="{{ .Config.Companion.GameNameTemplate }}"/>
                </label>
                <label>
                    Game password (leave blank for public games)
                    <input name="companionGamePassword" placeholder="{{ .Config.Companion.GamePassword }}" value="{{ .Config.Companion.GamePassword }}"/>
                </label>
            </fieldset>
            <fieldset class="grid">
                <label>
                    Game Difficulty
                    <select name="gameDifficulty" id="gameDifficulty">
                        <option value="normal" {{ if eq .Config.Game.Difficulty "normal" }}selected{{ end }}>Normal</option>
                        <option value="nightmare" {{ if eq .Config.Game.Difficulty "nightmare" }}selected{{ end }}>Nightmare</option>
                        <option value="hell" {{ if eq .Config.Game.Difficulty "hell" }}selected{{ end }}>Hell</option>
                    </select>
                </label>
                <label>
                    Max game length (seconds)
                    <input name="maxGameLength" min="50" type="number" placeholder="{{ .Config.MaxGameLength }}" value="{{ .Config.MaxGameLength }}"/>
                </label>
            </fieldset>
            <h3>Companion System</h3><br>
            <label>
                <input type="checkbox" name="companionLeader" id="companionLeader" {{ if .Config.Companion.Leader }}checked{{ end }}/>
                Open tp for manual player
            </label>
            <h4>Run Settings</h4><br>
            <label>
                Choose the runs that you want the bot to run. You can either drag & drop runs below to enable or disable them, or use the + - buttons. Click on any of the runs to expand them and see more details and options.
            </label><br>
            <label>
                <input type="checkbox" name="gameRandomizeRuns" {{ if .Config.Game.RandomizeRuns }}checked{{ end }}/>
                Randomize run order
            </label><br>
            <input type="hidden" id="gameRuns" name="gameRuns" value="">
            <div class="grid">
                <div>
                    <h6>Enabled Runs:</h6>
                    <ul style="padding-top: 52px" class="run-list" id="enabled_runs">
                        {{ range $index, $run := .EnabledRuns }}
                        <li value="{{ $run }}">
                            <details>
                                <summary role="button" class="outline secondary">
                                    <span>{{ $run }}</span>
                                    <button type="button" class="remove-run" title="Remove run"><i class="bi bi-dash"></i></button>
                                </summary>
                                {{ executeTemplateByName $run $topLevelContext }}
                            </details>
                        </li>
                        {{ end }}
                    </ul>
                </div>
                <div>
                    <h6>Disabled Runs:</h6>
                    <input type="text" id="search-disabled-runs" placeholder="Search runs...">
                    <ul class="run-list" id="disabled_runs">
                        {{ range $index, $run := .DisabledRuns }}
                        <li value="{{ $run }}">
                            <details>
                                <summary role="button" class="outline secondary">
                                    <span>{{ $run }}</span>
                                    <button type="button" class="add-run" title="Add run"><i class="bi bi-plus"></i></button>
                                </summary>
                                {{ executeTemplateByName $run $topLevelContext }}
                            </details>
                        </li>
                        {{ end }}
                    </ul>
                </div>
            </div>
            <h3>Gambling</h3>
            <label>
                <input type="checkbox" name="gamblingEnabled" {{ if .Config.Gambling.Enabled }}checked{{ end }}/>
                Enabled
            </label>
            <h3>Muling</h3>
            <p>Configure automatic muling to transfer items from this character to mule characters. Items will be moved from shared stash tabs (2-4) to the mule's private stash (tab 1).</p>
            <label>
                <input type="checkbox" name="mulingEnabled" id="mulingEnabled" {{ if .Config.Muling.Enabled }}checked{{ end }}/>
                Enable Muling
            </label>
            <div id="mule-settings" style="{{ if not .Config.Muling.Enabled }}display: none;{{ end }}">
                <!-- Farmer: Show mule profile list -->
                <div id="farmer-mule-settings" style="{{ if eq .Config.Character.Class "mule" }}display: none;{{ end }}">
                    <div id="mule-profiles-container">
                        <h6>Mule Characters (in order of use)</h6>
                        <p><small>Select which mule characters to use. Items will be transferred to them in the order listed. After all mules are full, this character will continue farming.</small></p>
                        <div id="mule-profiles-list">
                            {{ range $index, $mule := .Config.Muling.MuleProfiles }}
                            <div class="mule-profile-entry">
                                <select name="mulingMuleProfiles[]" required>
                                    <option value="">-- Select a mule profile --</option>
                                    {{ range $profile := $.AvailableProfiles }}
                                    <option value="{{ $profile }}" {{ if eq $profile $mule }}selected{{ end }}>{{ $profile }}</option>
                                    {{ end }}
                                </select>
                                <button type="button" class="remove-mule-profile secondary" title="Remove this mule">-</button>
                            </div>
                            {{ end }}
                        </div>
                        <button type="button" id="add-mule-profile" class="outline"><i class="bi bi-plus-circle"></i> Add Mule Character</button>
                    </div>
                </div>
                <!-- Mule: Show return to character and info -->
                <div id="mule-character-settings" style="{{ if ne .Config.Character.Class "mule" }}display: none;{{ end }}">
                    <div id="mule-character-info">
                        <p><i class="bi bi-info-circle"></i> <strong>Mule Character</strong><br>
                        This character is configured as a mule. When muling is enabled, this character will receive items from farming characters and store them in the private stash (tab 1).</p>
                    </div>
                    <label>
                        <span>Return to Character (after muling completes)</span>
                        <select name="mulingReturnTo">
                            <option value="">-- Select farming character --</option>
                            {{ range $profile := $.FarmerProfiles }}
                            <option value="{{ $profile }}" {{ if eq $profile $.Config.Muling.ReturnTo }}selected{{ end }}>{{ $profile }}</option>
                            {{ end }}
                        </select>
                        <small>The farming character to switch back to after receiving items.</small>
                    </label>
                </div>
            </div>
            <script>
                document.addEventListener('DOMContentLoaded', function () {
                    // Store available mule profiles for dynamic dropdown creation
                    const availableMuleProfiles = [
                        {{ range $profile := $.AvailableProfiles }}
                        "{{ $profile }}",
                        {{ end }}
                    ];

                    const mulingEnabledCheckbox = document.getElementById('mulingEnabled');
                    const muleSettings = document.getElementById('mule-settings');
                    const classSelect = document.querySelector('select[name="characterClass"]');
                    const farmerMuleSettings = document.getElementById('farmer-mule-settings');
                    const muleCharacterSettings = document.getElementById('mule-character-settings');
                    // Toggle mule settings visibility based on enabled checkbox
                    if (mulingEnabledCheckbox) {
                        mulingEnabledCheckbox.addEventListener('change', function() {
                            muleSettings.style.display = this.checked ? 'block' : 'none';
                        });
                    }
                    // Toggle between farmer and mule UI based on class
                    function updateMuleUI() {
                        const isMule = classSelect.value === 'mule';
                        if (farmerMuleSettings && muleCharacterSettings) {
                            farmerMuleSettings.style.display = isMule ? 'none' : 'block';
                            muleCharacterSettings.style.display = isMule ? 'block' : 'none';
                        }
                    }
                    if (classSelect) {
                        classSelect.addEventListener('change', updateMuleUI);
                    }
                    // Add new mule profile with dropdown
                    document.getElementById('add-mule-profile')?.addEventListener('click', function() {
                        const list = document.getElementById('mule-profiles-list');
                        const newEntry = document.createElement('div');
                        newEntry.classList.add('mule-profile-entry');

                        // Build options from available mule profiles array
                        let optionsHTML = '<option value="">-- Select a mule profile --</option>';
                        availableMuleProfiles.forEach(function(profile) {
                            if (profile) {
                                optionsHTML += '<option value="' + profile + '">' + profile + '</option>';
                            }
                        });

                        newEntry.innerHTML = '<select name="mulingMuleProfiles[]" required>' + optionsHTML + '</select>' +
                            '<button type="button" class="remove-mule-profile secondary" title="Remove this mule">-</button>';
                        list.appendChild(newEntry);
                    });
                    // Remove mule profile
                    document.getElementById('mule-profiles-list')?.addEventListener('click', function(e) {
                        if (e.target.classList.contains('remove-mule-profile') || e.target.parentElement.classList.contains('remove-mule-profile')) {
                            const button = e.target.classList.contains('remove-mule-profile') ? e.target : e.target.parentElement;
                            button.parentElement.remove();
                        }
                    });
                });
            </script>
            <h3>Cube Recipes</h3>
            <label>
                <input type="checkbox" style="padding-right: 30px" name="enableCubeRecipes" {{ if .Config.CubeRecipes.Enabled }}checked{{ end }}/>
                Enable the bot to automatically cube item recipes.
            </label><br>
            <label>
                <input type="checkbox" name="skipPerfectAmethysts" {{ if .Config.CubeRecipes.SkipPerfectAmethysts }}checked{{ end }}/>
                Don't use Perfect Amethysts when rolling charms
            </label><br>
            <label>
                <input type="checkbox" name="skipPerfectRubies" {{ if .Config.CubeRecipes.SkipPerfectRubies }}checked{{ end }}/>
                Don't use Perfect Rubies when rolling charms
            </label><br>
            <div class="recipe-grid">
                {{ range $index, $recipe := .RecipeList }}
                <label>
                    <input type="checkbox" name="enabledRecipes" value="{{ $recipe }}" {{ if contains $.Config.CubeRecipes.EnabledRecipes $recipe }}checked{{ end }}>
                    {{ $recipe }}
                </label>
                {{ end }}
            </div>
            <h3>Back to Town Settings:</h3>
            <fieldset class="grid">
                <label>
                    <input id="no_hp_potions" type="checkbox" name="noHpPotions" {{ if .Config.BackToTown.NoHpPotions }}checked{{ end }}/>
                    No HP potions
                </label>
                <label>
                    <input id="no_mp_potions" type="checkbox" name="noMpPotions" {{ if .Config.BackToTown.NoMpPotions }}checked{{ end }}/>
                    No MP potions
                </label>
                <label>
                    <input id="merc_died" type="checkbox" name="mercDied" {{ if .Config.BackToTown.MercDied }}checked{{ end }}/>
                    Mercenary is dead
                </label>
                <label>
                    <input id="equip_broken" type="checkbox" name="equipmentBroken" {{ if .Config.BackToTown.EquipmentBroken }}checked{{ end }}/>
                    Equipment Broken
                </label>
            </fieldset>
            <fieldset class="grid sticky-bottom">
                <a href="/"><input type="button" value="Cancel" class="secondary"/></a>
                <input type="submit" value="Save"/>
            </fieldset>
        </form>
    </div>
</main>
</body>
</html><|MERGE_RESOLUTION|>--- conflicted
+++ resolved
@@ -344,9 +344,7 @@
                 <label>
                     Rejuv at (% of mana)
                     <input type="number" name="rejuvPotionAtMana" min="0" max="99" placeholder="{{ .Config.Health.RejuvPotionAtMana }}" value="{{ .Config.Health.RejuvPotionAtMana }}"/>
-                </label>
-<<<<<<< HEAD
-       
+                </label>       
                 <label>
                     Chicken at (%)
                     <input type="number" name="chickenAt" min="0" max="99" placeholder="{{ .Config.Health.ChickenAt }}"
@@ -356,11 +354,6 @@
                     Town Chicken at (%)
                     <input type="number" name="townChickenAt" min="0" max="99" placeholder="{{ .Config.Health.TownChickenAt }}"
                            value="{{ .Config.Health.TownChickenAt }}"/>
-=======
-                <label>
-                    Chicken at (%)
-                    <input type="number" name="chickenAt" min="0" max="99" placeholder="{{ .Config.Health.ChickenAt }}" value="{{ .Config.Health.ChickenAt }}"/>
->>>>>>> 6c4b5c2c
                 </label>
             </fieldset>
             <h4>Belt Layout</h4><br>
