--- conflicted
+++ resolved
@@ -139,8 +139,6 @@
                     </fieldset>
                 </div>
             </div>
-<<<<<<< HEAD
-
             <h5>Create Runewords</h5>
             <div style="margin-left: 20px; margin-bottom: 20px;">
                 <input type="text" id="search-runewords" placeholder="Search runewords..." style="margin-bottom: 10px; width: 100%; max-width: 300px;">
@@ -153,9 +151,6 @@
                     {{ end }}
                 </div>
             </div>
-
-=======
->>>>>>> 6c4b5c2c
             <fieldset class="grid">
                 <label>
                     <input type="checkbox" id="characterUseExtraBuffs" name="characterUseExtraBuffs" {{ if .Config.Character.UseExtraBuffs }}checked{{ end }}/>Enable extra buff features
