--- conflicted
+++ resolved
@@ -113,7 +113,6 @@
 // It assumes the inventory is already open and does NOT close it afterward.
 func dropItemFromInventoryUI(i data.Item) error {
 	ctx := context.Get()
-<<<<<<< HEAD
 
 	// Define a list of item types to exclude from dropping.
 	var excludedTypes = []string{
@@ -122,16 +121,6 @@
 		"h2h", "h2h2", "orb", "shie", "ashd", // Shields
 	}
 
-=======
-
-	// Define a list of item types to exclude from dropping.
-	var excludedTypes = []string{
-		"jave", "tkni", "taxe", "spea", "pole", "mace",
-		"club", "hamm", "swor", "knif", "axe", "wand", "staff", "scep",
-		"h2h", "h2h2", "orb", "shie", "ashd", // Shields
-	}
-
->>>>>>> f86b181b
 	// Check if the item's type is in the list of excluded types.
 	if slices.Contains(excludedTypes, string(i.Desc().Type)) {
 		ctx.Logger.Debug(fmt.Sprintf("EXCLUDING: Skipping drop for %s (ID: %d) as it is an excluded item type.", i.Name, i.ID))
@@ -635,10 +624,7 @@
 		// Hire the merc if we don't have one, we have enough gold, and we are in act 2.
 		if ctx.CharacterCfg.Game.Difficulty == difficulty.Normal && (ctx.Data.MercHPPercent() <= 0 || !isMercenaryPresent(npc.Guard)) && ctx.Data.PlayerUnit.TotalPlayerGold() > 5000 && ctx.Data.PlayerUnit.Area == area.LutGholein {
 			ctx.Logger.Info("Hiring merc...")
-<<<<<<< HEAD
-=======
-
->>>>>>> f86b181b
+
 			// TODO: Hire Holy Freeze merc if available, if not, hire Defiance merc.
 			err := InteractNPC(town.GetTownByArea(ctx.Data.PlayerUnit.Area).MercContractorNPC())
 			if err != nil {
@@ -647,13 +633,7 @@
 			ctx.HID.KeySequence(win.VK_HOME, win.VK_DOWN, win.VK_RETURN)
 			utils.Sleep(2000)
 			if ctx.Data.LegacyGraphics {
-<<<<<<< HEAD
-				ctx.HID.Click(game.LeftButton, ui.FirstMercFromContractorListXClassic, ui.FirstMercFromContractorListYClassic)
-				utils.Sleep(50)
-				ctx.HID.Click(game.LeftButton, ui.FirstMercFromContractorListXClassic, ui.FirstMercFromContractorListYClassic)
-=======
 				ctx.HID.KeySequence(win.VK_RETURN)
->>>>>>> f86b181b
 			} else {
 				ctx.HID.Click(game.LeftButton, ui.FirstMercFromContractorListX, ui.FirstMercFromContractorListY)
 				utils.Sleep(50)
