package action

import (
	"errors"
	"fmt"
	"slices"
	"sort"

	"github.com/hectorgimenez/d2go/pkg/data"
	"github.com/hectorgimenez/d2go/pkg/data/item"
	"github.com/hectorgimenez/d2go/pkg/data/npc"
	"github.com/hectorgimenez/d2go/pkg/data/stat"
	"github.com/hectorgimenez/koolo/internal/action/step"
	"github.com/hectorgimenez/koolo/internal/context"
	"github.com/hectorgimenez/koolo/internal/game"
	"github.com/hectorgimenez/koolo/internal/ui"
	"github.com/hectorgimenez/koolo/internal/utils"
)

// Constants for equipment locations
const (
	EquipDelayMS = 500
	MaxRetries   = 2
)

var (
	ErrFailedToEquip  = errors.New("failed to equip item")
	ErrNotEnoughSpace = errors.New("not enough inventory space")

	classItems = map[data.Class][]string{
		data.Amazon:      {"ajav", "abow", "aspe"},
		data.Sorceress:   {"orb"},
		data.Necromancer: {"head"},
		data.Paladin:     {"ashd"},
		data.Barbarian:   {"phlm"},
		data.Druid:       {"pelt"},
		data.Assassin:    {"h2h"},
	}

	// shieldTypes defines items that should be equipped in right arm (technically they can be left or right arm but we don't want to try and equip two shields)
	shieldTypes = []string{"shie", "ashd", "head"}

	// mercBodyLocs defines valid mercenary equipment locations
	// No support for A3 and A5 mercs
	mercBodyLocs = []item.LocationType{item.LocHead, item.LocTorso, item.LocLeftArm}

	// questItems defines items that shouldn't be equipped
	// TODO Fix IsFromQuest() and remove
	questItems = []item.Name{
		"StaffOfKings",
		"HoradricStaff",
		"AmuletOfTheViper",
		"KhalimsFlail",
	}
)

// AutoEquip evaluates and equips items for both player and mercenary
func AutoEquip() error {
	ctx := context.Get()
	for { // Use an infinite loop that we can break from
		ctx.Logger.Debug("Evaluating items for equip...")
		locations := []item.LocationType{
			item.LocationStash,
			item.LocationInventory,
			item.LocationEquipped,
			item.LocationMercenary,
		}

		if ctx.CharacterCfg.Game.Leveling.AutoEquipFromSharedStash {
			locations = append(locations, item.LocationSharedStash)
		}

		allItems := ctx.Data.Inventory.ByLocation(locations...)

		// Player
		// Create a new list of items for the player, EXCLUDING mercenary's equipped items.
		playerEvalItems := make([]data.Item, 0)
		for _, itm := range allItems {
			if itm.Location.LocationType != item.LocationMercenary {
				playerEvalItems = append(playerEvalItems, itm)
			}
		}
		playerItems := evaluateItems(playerEvalItems, item.LocationEquipped, PlayerScore)
		playerChanged, err := equipBestItems(playerItems, item.LocationEquipped)
		if err != nil {
			ctx.Logger.Error(fmt.Sprintf("Player equip error: %v. Continuing...", err))
		}

		// Mercenary
		// We need to refresh data after player equip, as it might have changed inventory
		if playerChanged {
			*ctx.Data = ctx.GameReader.GetData()
			allItems = ctx.Data.Inventory.ByLocation(locations...)
		}

		mercChanged := false
		if ctx.Data.MercHPPercent() > 0 {
			// Create a new list of items for the merc, EXCLUDING player's equipped items.
			mercEvalItems := make([]data.Item, 0)
			for _, itm := range allItems {
				if itm.Location.LocationType != item.LocationEquipped {
					mercEvalItems = append(mercEvalItems, itm)
				}
			}

			// Use this new filtered list for the mercenary evaluation.
			mercItems := evaluateItems(mercEvalItems, item.LocationMercenary, MercScore)
			mercChanged, err = equipBestItems(mercItems, item.LocationMercenary)
			if err != nil {
				ctx.Logger.Error(fmt.Sprintf("Mercenary equip error: %v. Continuing...", err))
			}
		}

		if !playerChanged && !mercChanged {
			ctx.Logger.Debug("Equipment is stable, no changes made.")
			return nil
		}

		// If something changed, let's refresh data and loop again to ensure stability
		*ctx.Data = ctx.GameReader.GetData()
		ctx.Logger.Debug("Equipment changed, re-evaluating for stability...")
	}
}

// isEquippable checks if an item can be equipped, considering the stats of the item that would be unequipped.
// It requires the specific body location to perform an accurate stat check.
func isEquippable(newItem data.Item, bodyloc item.LocationType, target item.LocationType) bool {
	ctx := context.Get()

	// General item property checks
	if len(newItem.Desc().GetType().BodyLocs) == 0 {
		return false
	}
	if !newItem.Identified {
		return false
	}
	isQuestItem := slices.Contains(questItems, newItem.Name)
	if isQuestItem {
		return false
	}

	if _, isTwoHanded := newItem.FindStat(stat.TwoHandedMinDamage, 0); isTwoHanded {
		// We need to fetch the level stat safely.
		playerLevel := 0
		if lvl, found := ctx.Data.PlayerUnit.FindStat(stat.Level, 0); found {
			playerLevel = lvl.Value
		}

		if target == item.LocationEquipped && playerLevel > 5 {
			return false
		}
	}

	// Class specific item type checks
	for class, items := range classItems {
		if ctx.Data.PlayerUnit.Class != class && slices.Contains(items, newItem.Desc().Type) {
			return false
		}
	}
	isBowOrXbow := newItem.Desc().Type == "bow" || newItem.Desc().Type == "xbow" || newItem.Desc().Type == "bowq" || newItem.Desc().Type == "xbowq"
	isAmazon := ctx.Data.PlayerUnit.Class == data.Amazon
	if target == item.LocationEquipped && isBowOrXbow && !isAmazon {
		return false
	}

	// Main Requirement Check (Level, Strength, Dexterity)
	if target == item.LocationEquipped {
		var playerLevel int
		if lvl, found := ctx.Data.PlayerUnit.FindStat(stat.Level, 0); found {
			playerLevel = lvl.Value
		}

		itemLevelReq := 0
		if lvlReqStat, found := newItem.FindStat(stat.LevelRequire, 0); found {
			itemLevelReq = lvlReqStat.Value
		}

		// Explicitly log the level comparison
		if playerLevel < itemLevelReq {
			return false
		}

		// Now check stats, considering the item that will be unequipped
		baseStr := ctx.Data.PlayerUnit.Stats[stat.Strength].Value
		baseDex := ctx.Data.PlayerUnit.Stats[stat.Dexterity].Value

		currentlyEquipped := GetEquippedItem(ctx.Data.Inventory, bodyloc)
		if currentlyEquipped.UnitID != 0 {
			if strBonus, found := currentlyEquipped.FindStat(stat.Strength, 0); found {
				baseStr -= strBonus.Value
			}
			if dexBonus, found := currentlyEquipped.FindStat(stat.Dexterity, 0); found {
				baseDex -= dexBonus.Value
			}
		}

		if baseStr < newItem.Desc().RequiredStrength || baseDex < newItem.Desc().RequiredDexterity {
			return false
		}
	}

	if target == item.LocationMercenary {
		var mercStr, mercDex, mercLvl int
		for _, m := range ctx.Data.Monsters {
			if m.IsMerc() {
				mercStr = m.Stats[stat.Strength]
				mercDex = m.Stats[stat.Dexterity]
				mercLvl = m.Stats[stat.Level]
			}
		}

		itemLevelReq := 0
		if lvlReqStat, found := newItem.FindStat(stat.LevelRequire, 0); found {
			itemLevelReq = lvlReqStat.Value
		}
		if mercLvl < itemLevelReq {
			return false
		}

		if mercStr < newItem.Desc().RequiredStrength || mercDex < newItem.Desc().RequiredDexterity {
			return false
		}
	}

	return true
}

func isValidLocation(i data.Item, bodyLoc item.LocationType, target item.LocationType) bool {
	ctx := context.Get()
	class := ctx.Data.PlayerUnit.Class
	itemType := i.Desc().Type
	isShield := slices.Contains(shieldTypes, string(itemType))

	if target == item.LocationMercenary {
		if slices.Contains(mercBodyLocs, bodyLoc) {
			if bodyLoc == item.LocLeftArm {
				if isAct2MercenaryPresent(npc.Guard) {
					return itemType == "spea" || itemType == "pole" || itemType == "jave"
				} else {
					return itemType == "bow"
				}
			}
			return true
		}
		return false
	}

	if target == item.LocationEquipped {
		if isShield {
			return bodyLoc == item.LocRightArm
		}

		if bodyLoc != item.LocRightArm {
			return true
		}

		switch class {
		case data.Barbarian:
			_, isOneHanded := i.FindStat(stat.MaxDamage, 0)
			_, isTwoHanded := i.FindStat(stat.TwoHandedMaxDamage, 0)
			return isOneHanded || (isTwoHanded && itemType == "swor")

		case data.Assassin:
			isClaws := itemType == "h2h" || itemType == "h2h2"

			if isClaws && bodyLoc == item.LocRightArm {
				for _, equippedItem := range ctx.Data.Inventory.ByLocation(item.LocationEquipped) {
					if equippedItem.Location.BodyLocation == item.LocLeftArm {
						return equippedItem.Desc().Type == "h2h" || equippedItem.Desc().Type == "h2h2"
					}
				}
				return false
			}
			return isClaws
		default:
			return false
		}
	}

	return false
}

// isAct2MercenaryPresent checks for the existence of an Act 2 mercenary
func isAct2MercenaryPresent(mercName npc.ID) bool {
	ctx := context.Get()
	for _, monster := range ctx.Data.Monsters {
		if monster.IsMerc() && monster.Name == mercName {
			return true
		}
	}
	return false
}

// evaluateItems processes items for either player or merc
func evaluateItems(items []data.Item, target item.LocationType, scoreFunc func(data.Item) map[item.LocationType]float64) map[item.LocationType][]data.Item {
	ctx := context.Get()
	itemsByLoc := make(map[item.LocationType][]data.Item)
	itemScores := make(map[data.UnitID]map[item.LocationType]float64)

	for _, itm := range items {
		// Exclude Keys from being equipped
		if itm.Name == item.Key {
			continue
		}

		if itm.Desc().Name == "Bolts" || itm.Desc().Name == "Arrows" || itm.Desc().Type == "thro" || itm.Desc().Type == "thrq" || itm.Desc().Type == "tkni" || itm.Desc().Type == "taxe" || itm.Desc().Type == "tpot" {
			continue
		}

		bodyLocScores := scoreFunc(itm)

		if len(bodyLocScores) > 0 {
			if _, exists := itemScores[itm.UnitID]; !exists {
				itemScores[itm.UnitID] = make(map[item.LocationType]float64)
			}

			for bodyLoc, score := range bodyLocScores {
				if !isEquippable(itm, bodyLoc, target) {
					continue
				}

				if !isValidLocation(itm, bodyLoc, target) {
					continue
				}

				itemScores[itm.UnitID][bodyLoc] = score
				itemsByLoc[bodyLoc] = append(itemsByLoc[bodyLoc], itm)
			}
		}
	}

	for loc := range itemsByLoc {
		sort.Slice(itemsByLoc[loc], func(i, j int) bool {
			scoreI := itemScores[itemsByLoc[loc][i].UnitID][loc]
			scoreJ := itemScores[itemsByLoc[loc][j].UnitID][loc]
			return scoreI > scoreJ
		})

		ctx.Logger.Debug(fmt.Sprintf("*** Sorted items for %s ***", loc))
		for i, itm := range itemsByLoc[loc] {
			score := itemScores[itm.UnitID][loc]
			ctx.Logger.Debug(fmt.Sprintf("%d. %s (Score: %.1f)", i+1, itm.IdentifiedName, score))
		}
		ctx.Logger.Debug("**********************************")
	}

	// "Best Combo" logic for Two-Handed Weapons
	if target == item.LocationEquipped {
		class := ctx.Data.PlayerUnit.Class

		if items, ok := itemsByLoc[item.LocLeftArm]; ok && len(items) > 0 {
			if _, found := items[0].FindStat(stat.TwoHandedMinDamage, 0); found {
				if class != data.Barbarian || items[0].Desc().Type != "swor" {
					var bestComboScore float64
					for _, itm := range items {
						if _, isTwoHanded := itm.FindStat(stat.TwoHandedMinDamage, 0); !isTwoHanded {
							if score, exists := itemScores[itm.UnitID][item.LocLeftArm]; exists {
								ctx.Logger.Debug(fmt.Sprintf("Best one-handed weapon score: %.1f", score))
								bestComboScore = score
								break
							}
						}
					}

					if rightArmItems, ok := itemsByLoc[item.LocRightArm]; ok && len(rightArmItems) > 0 {
						if score, exists := itemScores[rightArmItems[0].UnitID][item.LocRightArm]; exists {
							ctx.Logger.Debug(fmt.Sprintf("Best shield score: %.1f", score))
							bestComboScore += score
							ctx.Logger.Debug(fmt.Sprintf("Best one-hand + shield combo score: %.1f", bestComboScore))
						}
					}

					if twoHandedScore, exists := itemScores[items[0].UnitID][item.LocLeftArm]; exists && bestComboScore >= twoHandedScore {
						ctx.Logger.Debug(fmt.Sprintf("Removing two-handed weapon: %s", items[0].IdentifiedName))
						itemsByLoc[item.LocLeftArm] = itemsByLoc[item.LocLeftArm][1:]
					}
				}
			}
		}
	}

	return itemsByLoc
}

// equipBestItems tries to equip the best items, returns true if any item was changed
func equipBestItems(itemsByLoc map[item.LocationType][]data.Item, target item.LocationType) (bool, error) {
	ctx := context.Get()
	equippedSomething := false

	for loc, items := range itemsByLoc {
		// Find the best item for this slot that is not already equipped in ANOTHER slot.
		var bestCandidate data.Item
		foundCandidate := false
		for _, itm := range items { // Changed "item" to "itm" here
			// A valid candidate is an item that is not equipped, OR is already equipped in the current slot we are checking.
			if itm.Location.LocationType != item.LocationEquipped || itm.Location.BodyLocation == loc { // And here
				bestCandidate = itm // And here
				foundCandidate = true
				break
			}
		}

		// If no suitable item was found (e.g., all good items are equipped in other slots)
		if !foundCandidate {
			continue
		}

		// Check if the best candidate is already equipped in the current slot
		var currentlyEquipped data.Item
		if target == item.LocationEquipped {
			currentlyEquipped = GetEquippedItem(ctx.Data.Inventory, loc)
		} else {
			currentlyEquipped = GetMercEquippedItem(ctx.Data.Inventory, loc)
		}

		if currentlyEquipped.UnitID != 0 && bestCandidate.UnitID == currentlyEquipped.UnitID {
			continue // Already equipped the best item
		}

		// Attempting to equip the best item
		ctx.Logger.Info(fmt.Sprintf("Attempting to equip %s to %s", bestCandidate.IdentifiedName, loc))
		err := equip(bestCandidate, loc, target)
		if err == nil {
			ctx.Logger.Info(fmt.Sprintf("Successfully equipped %s to %s", bestCandidate.IdentifiedName, loc))
			equippedSomething = true
			*ctx.Data = ctx.GameReader.GetData() // Refresh data after a successful equip
			continue                             // Move to the next location
		}

		// Handle specific errors
		if errors.Is(err, ErrNotEnoughSpace) {
			ctx.Logger.Info("Not enough inventory space to equip. Trying to sell junk.")

			// Create a temporary lock config that protects the item we want to equip
			tempLock := make([][]int, len(ctx.CharacterCfg.Inventory.InventoryLock))
			for i := range ctx.CharacterCfg.Inventory.InventoryLock {
				tempLock[i] = make([]int, len(ctx.CharacterCfg.Inventory.InventoryLock[i]))
				copy(tempLock[i], ctx.CharacterCfg.Inventory.InventoryLock[i])
			}

			// Lock the new item
			if bestCandidate.Location.LocationType == item.LocationInventory {
				w, h := bestCandidate.Desc().InventoryWidth, bestCandidate.Desc().InventoryHeight
				for j := 0; j < h; j++ {
					for i := 0; i < w; i++ {
						if bestCandidate.Position.Y+j < 4 && bestCandidate.Position.X+i < 10 {
							tempLock[bestCandidate.Position.Y+j][bestCandidate.Position.X+i] = 0 // Lock this slot
						}
					}
				}
			}

			if sellErr := VendorRefill(false, true, tempLock); sellErr != nil {
				return false, fmt.Errorf("failed to sell junk to make space: %w", sellErr)
			}
			equippedSomething = true // We made a change (selling junk), so we should re-evaluate
			*ctx.Data = ctx.GameReader.GetData()
			continue
		}

		// For other errors, log it and continue to the next item slot
		ctx.Logger.Error(fmt.Sprintf("Failed to equip %s to %s: %v", bestCandidate.IdentifiedName, loc, err))
	}

	return equippedSomething, nil
}


func getBodyLocationScreenCoords(bodyloc item.LocationType) (data.Position, error) {
	ctx := context.Get()
	if ctx.Data.LegacyGraphics {
		switch bodyloc {
		case item.LocHead:
			return data.Position{X: ui.EquipHeadClassicX, Y: ui.EquipHeadClassicY}, nil
		case item.LocNeck:
			return data.Position{X: ui.EquipNeckClassicX, Y: ui.EquipNeckClassicY}, nil
		case item.LocLeftArm:
			return data.Position{X: ui.EquipLArmClassicX, Y: ui.EquipLArmClassicY}, nil
		case item.LocRightArm:
			return data.Position{X: ui.EquipRArmClassicX, Y: ui.EquipRArmClassicY}, nil
		case item.LocTorso:
			return data.Position{X: ui.EquipTorsClassicX, Y: ui.EquipTorsClassicY}, nil
		case item.LocBelt:
			return data.Position{X: ui.EquipBeltClassicX, Y: ui.EquipBeltClassicY}, nil
		case item.LocGloves:
			return data.Position{X: ui.EquipGlovClassicX, Y: ui.EquipGlovClassicY}, nil
		case item.LocFeet:
			return data.Position{X: ui.EquipFeetClassicX, Y: ui.EquipFeetClassicY}, nil
		case item.LocLeftRing:
			return data.Position{X: ui.EquipLRinClassicX, Y: ui.EquipLRinClassicY}, nil
		case item.LocRightRing:
			return data.Position{X: ui.EquipRRinClassicX, Y: ui.EquipRRinClassicY}, nil
		default:
			return data.Position{}, fmt.Errorf("legacy coordinates for %s not defined.", bodyloc)
		}
	}
	switch bodyloc {
	case item.LocHead:
		return data.Position{X: ui.EquipHeadX, Y: ui.EquipHeadY}, nil
	case item.LocNeck:
		return data.Position{X: ui.EquipNeckX, Y: ui.EquipNeckY}, nil
	case item.LocLeftArm:
		return data.Position{X: ui.EquipLArmX, Y: ui.EquipLArmY}, nil
	case item.LocRightArm:
		return data.Position{X: ui.EquipRArmX, Y: ui.EquipRArmY}, nil
	case item.LocTorso:
		return data.Position{X: ui.EquipTorsX, Y: ui.EquipTorsY}, nil
	case item.LocBelt:
		return data.Position{X: ui.EquipBeltX, Y: ui.EquipBeltY}, nil
	case item.LocGloves:
		return data.Position{X: ui.EquipGlovX, Y: ui.EquipGlovY}, nil
	case item.LocFeet:
		return data.Position{X: ui.EquipFeetX, Y: ui.EquipFeetY}, nil
	case item.LocLeftRing:
		return data.Position{X: ui.EquipLRinX, Y: ui.EquipLRinY}, nil
	case item.LocRightRing:
		return data.Position{X: ui.EquipRRinX, Y: ui.EquipRRinY}, nil
	default:
		return data.Position{}, fmt.Errorf("coordinates for slot %s not defined. ", bodyloc)
	}
}


func equipBestRings(itemsByLoc map[item.LocationType][]data.Item) (bool, error) {
	ctx := context.Get()

	allRingsMap := make(map[data.UnitID]data.Item)
	for _, ring := range itemsByLoc[item.LocLeftRing] {
		allRingsMap[ring.UnitID] = ring
	}
	for _, ring := range itemsByLoc[item.LocRightRing] {
		allRingsMap[ring.UnitID] = ring
	}

	var allRings []data.Item
	for _, ring := range allRingsMap {
		allRings = append(allRings, ring)
	}

	sort.Slice(allRings, func(i, j int) bool {

		scoreI := PlayerScore(allRings[i])[item.LocLeftRing]
		scoreJ := PlayerScore(allRings[j])[item.LocLeftRing]
		return scoreI > scoreJ
	})

	if len(allRings) == 0 {
		return false, nil 
	}

	bestRing := allRings[0]
	var secondBestRing data.Item
	if len(allRings) > 1 {
		secondBestRing = allRings[1]
	}

	leftEquipped := GetEquippedItem(ctx.Data.Inventory, item.LocLeftRing)
	rightEquipped := GetEquippedItem(ctx.Data.Inventory, item.LocRightRing)

	equippedRings := []data.Item{leftEquipped, rightEquipped}
	idealIDs := map[data.UnitID]bool{
		bestRing.UnitID: true,
	}
	if secondBestRing.UnitID != 0 {
		idealIDs[secondBestRing.UnitID] = true
	}

	var ringToReplace data.Item
	for _, equipped := range equippedRings {
		if equipped.UnitID != 0 && !idealIDs[equipped.UnitID] {
			ringToReplace = equipped
			break 
		}
	}

	if ringToReplace.UnitID != 0 {
		var replacementRing data.Item
		if bestRing.UnitID != leftEquipped.UnitID && bestRing.UnitID != rightEquipped.UnitID {
			replacementRing = bestRing
		} else if secondBestRing.UnitID != 0 && (secondBestRing.UnitID != leftEquipped.UnitID && secondBestRing.UnitID != rightEquipped.UnitID) {
			replacementRing = secondBestRing
		}

		if replacementRing.UnitID != 0 {
			ctx.Logger.Info(fmt.Sprintf("Replacing ring %s with %s.", ringToReplace.IdentifiedName, replacementRing.IdentifiedName))
			err := equip(replacementRing, ringToReplace.Location.BodyLocation, item.LocationEquipped)
			if err != nil {
				return false, fmt.Errorf("failed to equip ring: %w", err)
			}
			return true, nil
		}
	}

	if leftEquipped.UnitID == 0 {
		if bestRing.UnitID != rightEquipped.UnitID {
			ctx.Logger.Info(fmt.Sprintf("Equipping best ring %s in empty left slot.", bestRing.IdentifiedName))
			if err := equip(bestRing, item.LocLeftRing, item.LocationEquipped); err == nil {
				return true, nil
			}
		}
	}
	if rightEquipped.UnitID == 0 {
		if secondBestRing.UnitID != 0 && secondBestRing.UnitID != leftEquipped.UnitID {
			ctx.Logger.Info(fmt.Sprintf("Equipping second best ring %s in empty right slot.", secondBestRing.IdentifiedName))
			if err := equip(secondBestRing, item.LocRightRing, item.LocationEquipped); err == nil {
				return true, nil
			}
		}
	}

	return false, nil
}



// equip handles the physical process of equipping an item. Returns ErrNotEnoughSpace if it fails.
func equip(itm data.Item, bodyloc item.LocationType, target item.LocationType) error {
	ctx := context.Get()
	ctx.SetLastAction("Equip")
	defer step.CloseAllMenus()

	// Move item from stash to inventory if needed
	if itm.Location.LocationType == item.LocationStash || itm.Location.LocationType == item.LocationSharedStash {
		OpenStash()
		utils.Sleep(EquipDelayMS)
		tab := 1
		if itm.Location.LocationType == item.LocationSharedStash {
			tab = itm.Location.Page + 1
		}
		SwitchStashTab(tab)
		ctx.HID.ClickWithModifier(game.LeftButton, ui.GetScreenCoordsForItem(itm).X, ui.GetScreenCoordsForItem(itm).Y, game.CtrlKey)
		utils.Sleep(EquipDelayMS)
<<<<<<< HEAD
=======

		// We need to refresh data and find the item in inventory now
>>>>>>> df2b3012
		*ctx.Data = ctx.GameReader.GetData()
		var found bool
		for _, updatedItem := range ctx.Data.Inventory.ByLocation(item.LocationInventory) {
			if updatedItem.UnitID == itm.UnitID {
				itm = updatedItem
				found = true
				break
			}
		}
		if !found {
			return fmt.Errorf("item %s not found in inventory after moving from stash", itm.IdentifiedName)
		}
		step.CloseAllMenus()
	}

	// Main retry loop
	for attempt := 0; attempt < 3; attempt++ {
		for !ctx.Data.OpenMenus.Inventory {
			ctx.HID.PressKeyBinding(ctx.Data.KeyBindings.Inventory)
			utils.Sleep(EquipDelayMS)
		}

		if target == item.LocationMercenary {
			ctx.HID.PressKeyBinding(ctx.Data.KeyBindings.MercenaryScreen)
			utils.Sleep(EquipDelayMS)
			ctx.HID.ClickWithModifier(game.LeftButton, ui.GetScreenCoordsForItem(itm).X, ui.GetScreenCoordsForItem(itm).Y, game.CtrlKey)
		} else { 
			currentlyEquipped := GetEquippedItem(ctx.Data.Inventory, bodyloc)
			isRingSwap := itm.Desc().Type == "ring" && currentlyEquipped.UnitID != 0

			if isRingSwap {
				if _, found := findInventorySpace(currentlyEquipped); !found {
					return ErrNotEnoughSpace
				}

				ctx.Logger.Info(fmt.Sprintf("Unequipping old ring: %s from %s", currentlyEquipped.IdentifiedName, bodyloc))

				oldRingCoords, err := getBodyLocationScreenCoords(bodyloc)
				if err != nil {
					return err 
				}
				
				ctx.HID.ClickWithModifier(game.LeftButton, oldRingCoords.X, oldRingCoords.Y, game.ShiftKey)
				utils.Sleep(1000)
				*ctx.Data = ctx.GameReader.GetData()

				itemAfterUnequip := GetEquippedItem(ctx.Data.Inventory, bodyloc)
				if itemAfterUnequip.UnitID != 0 {
					ctx.Logger.Warn("Failed to unequip old ring, it is still equipped. Aborting swap.")
					return fmt.Errorf("failed to unequip old ring from %s", bodyloc)
				}
				
				var newItemInInv data.Item
				var foundInInv bool
				for _, invItem := range ctx.Data.Inventory.ByLocation(item.LocationInventory) {
					if invItem.UnitID == itm.UnitID {
						newItemInInv = invItem
						foundInInv = true
						break
					}
				}
				if !foundInInv {
					return fmt.Errorf("new ring %s not found in inventory after unequip", itm.IdentifiedName)
				}

				ctx.Logger.Info(fmt.Sprintf("Equipping new ring: %s", newItemInInv.IdentifiedName))
				newRingCoords := ui.GetScreenCoordsForItem(newItemInInv)
				ctx.HID.ClickWithModifier(game.LeftButton, newRingCoords.X, newRingCoords.Y, game.ShiftKey)

			} else { // Standard logic for all other items
				if currentlyEquipped.UnitID != 0 {
					if _, found := findInventorySpace(currentlyEquipped); !found {
						return ErrNotEnoughSpace
					}
				}
				ctx.HID.ClickWithModifier(game.LeftButton, ui.GetScreenCoordsForItem(itm).X, ui.GetScreenCoordsForItem(itm).Y, game.ShiftKey)
			}
		}

		// Verification loop
		*ctx.Data = ctx.GameReader.GetData()
<<<<<<< HEAD
=======

		// Final verification
>>>>>>> df2b3012
		var itemEquipped bool
		for i := 0; i < 3; i++ {
			utils.Sleep(800)
			*ctx.Data = ctx.GameReader.GetData()
			for _, inPlace := range ctx.Data.Inventory.ByLocation(target) {
				if inPlace.UnitID == itm.UnitID && inPlace.Location.BodyLocation == bodyloc {
					itemEquipped = true
					break
				}
			}
			if itemEquipped {
				break
			}
		}
		if itemEquipped {
			return nil
		}
		ctx.Logger.Debug(fmt.Sprintf("Equip attempt %d failed, retrying...", attempt+1))
		utils.Sleep(500)
	}
	return fmt.Errorf("verification failed after all attempts to equip %s", itm.IdentifiedName)
}


// findInventorySpace finds the top-left grid coordinates for a free spot in the inventory.
func findInventorySpace(itm data.Item) (data.Position, bool) {
	ctx := context.Get()
	inventory := ctx.Data.Inventory.ByLocation(item.LocationInventory)
	lockConfig := ctx.CharacterCfg.Inventory.InventoryLock

	// Create a grid representing the inventory, considering items and locked slots
	occupied := [4][10]bool{}

	// Mark all slots occupied by items
	for _, i := range inventory {
		for y := 0; y < i.Desc().InventoryHeight; y++ {
			for x := 0; x < i.Desc().InventoryWidth; x++ {
				if i.Position.Y+y < 4 && i.Position.X+x < 10 {
					occupied[i.Position.Y+y][i.Position.X+x] = true
				}
			}
		}
	}

	// Mark all slots that are locked in the configuration (0 = locked)
	for y, row := range lockConfig {
		if y < 4 {
			for x, cell := range row {
				if x < 10 && cell == 0 {
					occupied[y][x] = true
				}
			}
		}
	}

	// Get the item's dimensions
	w := itm.Desc().InventoryWidth
	h := itm.Desc().InventoryHeight

	// Find a free spot and return its coordinates
	for y := 0; y <= 4-h; y++ {
		for x := 0; x <= 10-w; x++ {
			fits := true
			for j := 0; j < h; j++ {
				for i := 0; i < w; i++ {
					if occupied[y+j][x+i] {
						fits = false
						break
					}
				}
				if !fits {
					break
				}
			}
			if fits {
				// Return the top-left inventory grid position
				return data.Position{X: x, Y: y}, true
			}
		}
	}

	return data.Position{}, false
}

// GetEquippedItem is a new helper function to search for the currently equipped item in a specific location
func GetEquippedItem(inventory data.Inventory, loc item.LocationType) data.Item {
	for _, itm := range inventory.ByLocation(item.LocationEquipped) {
		if itm.Location.BodyLocation == loc {
			return itm
		}
	}
	return data.Item{}
}

// GetMercEquippedItem is a new helper function for the merc
func GetMercEquippedItem(inventory data.Inventory, loc item.LocationType) data.Item {
	for _, itm := range inventory.ByLocation(item.LocationMercenary) {
		if itm.Location.BodyLocation == loc {
			return itm
		}
	}
	return data.Item{}
}

// UnEquipMercenary stashes all items from the player's inventory, and then unequips the mercenary's head, torso, and arm items and moves them to the player's now-empty inventory.
func UnEquipMercenary() error {
	ctx := context.Get()
	ctx.SetLastAction("UnEquip Mercenary")
	defer step.CloseAllMenus()

	// Step 1: Stash all items from the player's inventory to make space.
	ctx.Logger.Info("Stashing all items from inventory...")
	if err := OpenStash(); err != nil {
		return fmt.Errorf("could not open stash: %w", err)
	}
	if !ctx.Data.OpenMenus.Inventory {
		ctx.HID.PressKeyBinding(ctx.Data.KeyBindings.Inventory)
		utils.Sleep(EquipDelayMS)
	}

	// Loop multiple times to ensure all items are stashed.
	for i := 0; i < 3; i++ {
		*ctx.Data = ctx.GameReader.GetData()
		inventoryItems := ctx.Data.Inventory.ByLocation(item.LocationInventory)
		if len(inventoryItems) == 0 {
			break
		}

		ctx.Logger.Info(fmt.Sprintf("Stashing items from inventory, attempt %d/3...", i+1))
		for _, invItem := range inventoryItems {
			// Exclude tomes from being stashed.
			if invItem.Name == "TomeOfTownPortal" || invItem.Name == "TomeOfIdentify" {
				ctx.Logger.Debug(fmt.Sprintf("EXCLUDING: Skipping drop for %s (ID: %d) as per rule.", invItem.Name, invItem.ID))
				continue
			}

			// Find the item's coordinates and perform a ctrl+click to stash it.
			coords := ui.GetScreenCoordsForItem(invItem)
			ctx.HID.ClickWithModifier(game.LeftButton, coords.X, coords.Y, game.CtrlKey)
			utils.Sleep(EquipDelayMS)
		}
	}

	CloseStash()

	// Step 2: UnEquip the mercenary's gear.
	ctx.Logger.Info("Stashing complete. Now unequipping mercenary gear.")

	// Open both the merc screen and player inventory for the transfer to work
	ctx.HID.PressKeyBinding(ctx.Data.KeyBindings.MercenaryScreen)
	utils.Sleep(EquipDelayMS)
	ctx.HID.PressKeyBinding(ctx.Data.KeyBindings.Inventory)
	utils.Sleep(EquipDelayMS)

	// Refresh data to ensure the new menu state is recognized
	*ctx.Data = ctx.GameReader.GetData()

	// Use predefined screen coordinates for the mercenary's gear slots
	var mercGearCoords []data.Position
	if ctx.Data.LegacyGraphics {
		// D2 Classic
		mercGearCoords = []data.Position{
			{X: ui.EquipMercHeadClassicX, Y: ui.EquipMercHeadClassicY},
			{X: ui.EquipMercTorsClassicX, Y: ui.EquipMercTorsClassicY},
			{X: ui.EquipMercLArmClassicX, Y: ui.EquipMercLArmClassicY},
		}
	} else {
		// D2R
		mercGearCoords = []data.Position{
			{X: ui.EquipMercHeadX, Y: ui.EquipMercHeadY},
			{X: ui.EquipMercTorsX, Y: ui.EquipMercTorsY},
			{X: ui.EquipMercLArmX, Y: ui.EquipMercLArmY},
		}
	}

	// Perform the ctrl+click action on each item location
	for _, coords := range mercGearCoords {
		ctx.HID.ClickWithModifier(game.LeftButton, coords.X, coords.Y, game.CtrlKey)
		utils.Sleep(EquipDelayMS)
	}

	return nil
}
<|MERGE_RESOLUTION|>--- conflicted
+++ resolved
@@ -1,906 +1,896 @@
-package action
-
-import (
-	"errors"
-	"fmt"
-	"slices"
-	"sort"
-
-	"github.com/hectorgimenez/d2go/pkg/data"
-	"github.com/hectorgimenez/d2go/pkg/data/item"
-	"github.com/hectorgimenez/d2go/pkg/data/npc"
-	"github.com/hectorgimenez/d2go/pkg/data/stat"
-	"github.com/hectorgimenez/koolo/internal/action/step"
-	"github.com/hectorgimenez/koolo/internal/context"
-	"github.com/hectorgimenez/koolo/internal/game"
-	"github.com/hectorgimenez/koolo/internal/ui"
-	"github.com/hectorgimenez/koolo/internal/utils"
-)
-
-// Constants for equipment locations
-const (
-	EquipDelayMS = 500
-	MaxRetries   = 2
-)
-
-var (
-	ErrFailedToEquip  = errors.New("failed to equip item")
-	ErrNotEnoughSpace = errors.New("not enough inventory space")
-
-	classItems = map[data.Class][]string{
-		data.Amazon:      {"ajav", "abow", "aspe"},
-		data.Sorceress:   {"orb"},
-		data.Necromancer: {"head"},
-		data.Paladin:     {"ashd"},
-		data.Barbarian:   {"phlm"},
-		data.Druid:       {"pelt"},
-		data.Assassin:    {"h2h"},
-	}
-
-	// shieldTypes defines items that should be equipped in right arm (technically they can be left or right arm but we don't want to try and equip two shields)
-	shieldTypes = []string{"shie", "ashd", "head"}
-
-	// mercBodyLocs defines valid mercenary equipment locations
-	// No support for A3 and A5 mercs
-	mercBodyLocs = []item.LocationType{item.LocHead, item.LocTorso, item.LocLeftArm}
-
-	// questItems defines items that shouldn't be equipped
-	// TODO Fix IsFromQuest() and remove
-	questItems = []item.Name{
-		"StaffOfKings",
-		"HoradricStaff",
-		"AmuletOfTheViper",
-		"KhalimsFlail",
-	}
-)
-
-// AutoEquip evaluates and equips items for both player and mercenary
-func AutoEquip() error {
-	ctx := context.Get()
-	for { // Use an infinite loop that we can break from
-		ctx.Logger.Debug("Evaluating items for equip...")
-		locations := []item.LocationType{
-			item.LocationStash,
-			item.LocationInventory,
-			item.LocationEquipped,
-			item.LocationMercenary,
-		}
-
-		if ctx.CharacterCfg.Game.Leveling.AutoEquipFromSharedStash {
-			locations = append(locations, item.LocationSharedStash)
-		}
-
-		allItems := ctx.Data.Inventory.ByLocation(locations...)
-
-		// Player
-		// Create a new list of items for the player, EXCLUDING mercenary's equipped items.
-		playerEvalItems := make([]data.Item, 0)
-		for _, itm := range allItems {
-			if itm.Location.LocationType != item.LocationMercenary {
-				playerEvalItems = append(playerEvalItems, itm)
-			}
-		}
-		playerItems := evaluateItems(playerEvalItems, item.LocationEquipped, PlayerScore)
-		playerChanged, err := equipBestItems(playerItems, item.LocationEquipped)
-		if err != nil {
-			ctx.Logger.Error(fmt.Sprintf("Player equip error: %v. Continuing...", err))
-		}
-
-		// Mercenary
-		// We need to refresh data after player equip, as it might have changed inventory
-		if playerChanged {
-			*ctx.Data = ctx.GameReader.GetData()
-			allItems = ctx.Data.Inventory.ByLocation(locations...)
-		}
-
-		mercChanged := false
-		if ctx.Data.MercHPPercent() > 0 {
-			// Create a new list of items for the merc, EXCLUDING player's equipped items.
-			mercEvalItems := make([]data.Item, 0)
-			for _, itm := range allItems {
-				if itm.Location.LocationType != item.LocationEquipped {
-					mercEvalItems = append(mercEvalItems, itm)
-				}
-			}
-
-			// Use this new filtered list for the mercenary evaluation.
-			mercItems := evaluateItems(mercEvalItems, item.LocationMercenary, MercScore)
-			mercChanged, err = equipBestItems(mercItems, item.LocationMercenary)
-			if err != nil {
-				ctx.Logger.Error(fmt.Sprintf("Mercenary equip error: %v. Continuing...", err))
-			}
-		}
-
-		if !playerChanged && !mercChanged {
-			ctx.Logger.Debug("Equipment is stable, no changes made.")
-			return nil
-		}
-
-		// If something changed, let's refresh data and loop again to ensure stability
-		*ctx.Data = ctx.GameReader.GetData()
-		ctx.Logger.Debug("Equipment changed, re-evaluating for stability...")
-	}
-}
-
-// isEquippable checks if an item can be equipped, considering the stats of the item that would be unequipped.
-// It requires the specific body location to perform an accurate stat check.
-func isEquippable(newItem data.Item, bodyloc item.LocationType, target item.LocationType) bool {
-	ctx := context.Get()
-
-	// General item property checks
-	if len(newItem.Desc().GetType().BodyLocs) == 0 {
-		return false
-	}
-	if !newItem.Identified {
-		return false
-	}
-	isQuestItem := slices.Contains(questItems, newItem.Name)
-	if isQuestItem {
-		return false
-	}
-
-	if _, isTwoHanded := newItem.FindStat(stat.TwoHandedMinDamage, 0); isTwoHanded {
-		// We need to fetch the level stat safely.
-		playerLevel := 0
-		if lvl, found := ctx.Data.PlayerUnit.FindStat(stat.Level, 0); found {
-			playerLevel = lvl.Value
-		}
-
-		if target == item.LocationEquipped && playerLevel > 5 {
-			return false
-		}
-	}
-
-	// Class specific item type checks
-	for class, items := range classItems {
-		if ctx.Data.PlayerUnit.Class != class && slices.Contains(items, newItem.Desc().Type) {
-			return false
-		}
-	}
-	isBowOrXbow := newItem.Desc().Type == "bow" || newItem.Desc().Type == "xbow" || newItem.Desc().Type == "bowq" || newItem.Desc().Type == "xbowq"
-	isAmazon := ctx.Data.PlayerUnit.Class == data.Amazon
-	if target == item.LocationEquipped && isBowOrXbow && !isAmazon {
-		return false
-	}
-
-	// Main Requirement Check (Level, Strength, Dexterity)
-	if target == item.LocationEquipped {
-		var playerLevel int
-		if lvl, found := ctx.Data.PlayerUnit.FindStat(stat.Level, 0); found {
-			playerLevel = lvl.Value
-		}
-
-		itemLevelReq := 0
-		if lvlReqStat, found := newItem.FindStat(stat.LevelRequire, 0); found {
-			itemLevelReq = lvlReqStat.Value
-		}
-
-		// Explicitly log the level comparison
-		if playerLevel < itemLevelReq {
-			return false
-		}
-
-		// Now check stats, considering the item that will be unequipped
-		baseStr := ctx.Data.PlayerUnit.Stats[stat.Strength].Value
-		baseDex := ctx.Data.PlayerUnit.Stats[stat.Dexterity].Value
-
-		currentlyEquipped := GetEquippedItem(ctx.Data.Inventory, bodyloc)
-		if currentlyEquipped.UnitID != 0 {
-			if strBonus, found := currentlyEquipped.FindStat(stat.Strength, 0); found {
-				baseStr -= strBonus.Value
-			}
-			if dexBonus, found := currentlyEquipped.FindStat(stat.Dexterity, 0); found {
-				baseDex -= dexBonus.Value
-			}
-		}
-
-		if baseStr < newItem.Desc().RequiredStrength || baseDex < newItem.Desc().RequiredDexterity {
-			return false
-		}
-	}
-
-	if target == item.LocationMercenary {
-		var mercStr, mercDex, mercLvl int
-		for _, m := range ctx.Data.Monsters {
-			if m.IsMerc() {
-				mercStr = m.Stats[stat.Strength]
-				mercDex = m.Stats[stat.Dexterity]
-				mercLvl = m.Stats[stat.Level]
-			}
-		}
-
-		itemLevelReq := 0
-		if lvlReqStat, found := newItem.FindStat(stat.LevelRequire, 0); found {
-			itemLevelReq = lvlReqStat.Value
-		}
-		if mercLvl < itemLevelReq {
-			return false
-		}
-
-		if mercStr < newItem.Desc().RequiredStrength || mercDex < newItem.Desc().RequiredDexterity {
-			return false
-		}
-	}
-
-	return true
-}
-
-func isValidLocation(i data.Item, bodyLoc item.LocationType, target item.LocationType) bool {
-	ctx := context.Get()
-	class := ctx.Data.PlayerUnit.Class
-	itemType := i.Desc().Type
-	isShield := slices.Contains(shieldTypes, string(itemType))
-
-	if target == item.LocationMercenary {
-		if slices.Contains(mercBodyLocs, bodyLoc) {
-			if bodyLoc == item.LocLeftArm {
-				if isAct2MercenaryPresent(npc.Guard) {
-					return itemType == "spea" || itemType == "pole" || itemType == "jave"
-				} else {
-					return itemType == "bow"
-				}
-			}
-			return true
-		}
-		return false
-	}
-
-	if target == item.LocationEquipped {
-		if isShield {
-			return bodyLoc == item.LocRightArm
-		}
-
-		if bodyLoc != item.LocRightArm {
-			return true
-		}
-
-		switch class {
-		case data.Barbarian:
-			_, isOneHanded := i.FindStat(stat.MaxDamage, 0)
-			_, isTwoHanded := i.FindStat(stat.TwoHandedMaxDamage, 0)
-			return isOneHanded || (isTwoHanded && itemType == "swor")
-
-		case data.Assassin:
-			isClaws := itemType == "h2h" || itemType == "h2h2"
-
-			if isClaws && bodyLoc == item.LocRightArm {
-				for _, equippedItem := range ctx.Data.Inventory.ByLocation(item.LocationEquipped) {
-					if equippedItem.Location.BodyLocation == item.LocLeftArm {
-						return equippedItem.Desc().Type == "h2h" || equippedItem.Desc().Type == "h2h2"
-					}
-				}
-				return false
-			}
-			return isClaws
-		default:
-			return false
-		}
-	}
-
-	return false
-}
-
-// isAct2MercenaryPresent checks for the existence of an Act 2 mercenary
-func isAct2MercenaryPresent(mercName npc.ID) bool {
-	ctx := context.Get()
-	for _, monster := range ctx.Data.Monsters {
-		if monster.IsMerc() && monster.Name == mercName {
-			return true
-		}
-	}
-	return false
-}
-
-// evaluateItems processes items for either player or merc
-func evaluateItems(items []data.Item, target item.LocationType, scoreFunc func(data.Item) map[item.LocationType]float64) map[item.LocationType][]data.Item {
-	ctx := context.Get()
-	itemsByLoc := make(map[item.LocationType][]data.Item)
-	itemScores := make(map[data.UnitID]map[item.LocationType]float64)
-
-	for _, itm := range items {
-		// Exclude Keys from being equipped
-		if itm.Name == item.Key {
-			continue
-		}
-
-		if itm.Desc().Name == "Bolts" || itm.Desc().Name == "Arrows" || itm.Desc().Type == "thro" || itm.Desc().Type == "thrq" || itm.Desc().Type == "tkni" || itm.Desc().Type == "taxe" || itm.Desc().Type == "tpot" {
-			continue
-		}
-
-		bodyLocScores := scoreFunc(itm)
-
-		if len(bodyLocScores) > 0 {
-			if _, exists := itemScores[itm.UnitID]; !exists {
-				itemScores[itm.UnitID] = make(map[item.LocationType]float64)
-			}
-
-			for bodyLoc, score := range bodyLocScores {
-				if !isEquippable(itm, bodyLoc, target) {
-					continue
-				}
-
-				if !isValidLocation(itm, bodyLoc, target) {
-					continue
-				}
-
-				itemScores[itm.UnitID][bodyLoc] = score
-				itemsByLoc[bodyLoc] = append(itemsByLoc[bodyLoc], itm)
-			}
-		}
-	}
-
-	for loc := range itemsByLoc {
-		sort.Slice(itemsByLoc[loc], func(i, j int) bool {
-			scoreI := itemScores[itemsByLoc[loc][i].UnitID][loc]
-			scoreJ := itemScores[itemsByLoc[loc][j].UnitID][loc]
-			return scoreI > scoreJ
-		})
-
-		ctx.Logger.Debug(fmt.Sprintf("*** Sorted items for %s ***", loc))
-		for i, itm := range itemsByLoc[loc] {
-			score := itemScores[itm.UnitID][loc]
-			ctx.Logger.Debug(fmt.Sprintf("%d. %s (Score: %.1f)", i+1, itm.IdentifiedName, score))
-		}
-		ctx.Logger.Debug("**********************************")
-	}
-
-	// "Best Combo" logic for Two-Handed Weapons
-	if target == item.LocationEquipped {
-		class := ctx.Data.PlayerUnit.Class
-
-		if items, ok := itemsByLoc[item.LocLeftArm]; ok && len(items) > 0 {
-			if _, found := items[0].FindStat(stat.TwoHandedMinDamage, 0); found {
-				if class != data.Barbarian || items[0].Desc().Type != "swor" {
-					var bestComboScore float64
-					for _, itm := range items {
-						if _, isTwoHanded := itm.FindStat(stat.TwoHandedMinDamage, 0); !isTwoHanded {
-							if score, exists := itemScores[itm.UnitID][item.LocLeftArm]; exists {
-								ctx.Logger.Debug(fmt.Sprintf("Best one-handed weapon score: %.1f", score))
-								bestComboScore = score
-								break
-							}
-						}
-					}
-
-					if rightArmItems, ok := itemsByLoc[item.LocRightArm]; ok && len(rightArmItems) > 0 {
-						if score, exists := itemScores[rightArmItems[0].UnitID][item.LocRightArm]; exists {
-							ctx.Logger.Debug(fmt.Sprintf("Best shield score: %.1f", score))
-							bestComboScore += score
-							ctx.Logger.Debug(fmt.Sprintf("Best one-hand + shield combo score: %.1f", bestComboScore))
-						}
-					}
-
-					if twoHandedScore, exists := itemScores[items[0].UnitID][item.LocLeftArm]; exists && bestComboScore >= twoHandedScore {
-						ctx.Logger.Debug(fmt.Sprintf("Removing two-handed weapon: %s", items[0].IdentifiedName))
-						itemsByLoc[item.LocLeftArm] = itemsByLoc[item.LocLeftArm][1:]
-					}
-				}
-			}
-		}
-	}
-
-	return itemsByLoc
-}
-
-// equipBestItems tries to equip the best items, returns true if any item was changed
-func equipBestItems(itemsByLoc map[item.LocationType][]data.Item, target item.LocationType) (bool, error) {
-	ctx := context.Get()
-	equippedSomething := false
-
-	for loc, items := range itemsByLoc {
-		// Find the best item for this slot that is not already equipped in ANOTHER slot.
-		var bestCandidate data.Item
-		foundCandidate := false
-		for _, itm := range items { // Changed "item" to "itm" here
-			// A valid candidate is an item that is not equipped, OR is already equipped in the current slot we are checking.
-			if itm.Location.LocationType != item.LocationEquipped || itm.Location.BodyLocation == loc { // And here
-				bestCandidate = itm // And here
-				foundCandidate = true
-				break
-			}
-		}
-
-		// If no suitable item was found (e.g., all good items are equipped in other slots)
-		if !foundCandidate {
-			continue
-		}
-
-		// Check if the best candidate is already equipped in the current slot
-		var currentlyEquipped data.Item
-		if target == item.LocationEquipped {
-			currentlyEquipped = GetEquippedItem(ctx.Data.Inventory, loc)
-		} else {
-			currentlyEquipped = GetMercEquippedItem(ctx.Data.Inventory, loc)
-		}
-
-		if currentlyEquipped.UnitID != 0 && bestCandidate.UnitID == currentlyEquipped.UnitID {
-			continue // Already equipped the best item
-		}
-
-		// Attempting to equip the best item
-		ctx.Logger.Info(fmt.Sprintf("Attempting to equip %s to %s", bestCandidate.IdentifiedName, loc))
-		err := equip(bestCandidate, loc, target)
-		if err == nil {
-			ctx.Logger.Info(fmt.Sprintf("Successfully equipped %s to %s", bestCandidate.IdentifiedName, loc))
-			equippedSomething = true
-			*ctx.Data = ctx.GameReader.GetData() // Refresh data after a successful equip
-			continue                             // Move to the next location
-		}
-
-		// Handle specific errors
-		if errors.Is(err, ErrNotEnoughSpace) {
-			ctx.Logger.Info("Not enough inventory space to equip. Trying to sell junk.")
-
-			// Create a temporary lock config that protects the item we want to equip
-			tempLock := make([][]int, len(ctx.CharacterCfg.Inventory.InventoryLock))
-			for i := range ctx.CharacterCfg.Inventory.InventoryLock {
-				tempLock[i] = make([]int, len(ctx.CharacterCfg.Inventory.InventoryLock[i]))
-				copy(tempLock[i], ctx.CharacterCfg.Inventory.InventoryLock[i])
-			}
-
-			// Lock the new item
-			if bestCandidate.Location.LocationType == item.LocationInventory {
-				w, h := bestCandidate.Desc().InventoryWidth, bestCandidate.Desc().InventoryHeight
-				for j := 0; j < h; j++ {
-					for i := 0; i < w; i++ {
-						if bestCandidate.Position.Y+j < 4 && bestCandidate.Position.X+i < 10 {
-							tempLock[bestCandidate.Position.Y+j][bestCandidate.Position.X+i] = 0 // Lock this slot
-						}
-					}
-				}
-			}
-
-			if sellErr := VendorRefill(false, true, tempLock); sellErr != nil {
-				return false, fmt.Errorf("failed to sell junk to make space: %w", sellErr)
-			}
-			equippedSomething = true // We made a change (selling junk), so we should re-evaluate
-			*ctx.Data = ctx.GameReader.GetData()
-			continue
-		}
-
-		// For other errors, log it and continue to the next item slot
-		ctx.Logger.Error(fmt.Sprintf("Failed to equip %s to %s: %v", bestCandidate.IdentifiedName, loc, err))
-	}
-
-	return equippedSomething, nil
-}
-
-
-func getBodyLocationScreenCoords(bodyloc item.LocationType) (data.Position, error) {
-	ctx := context.Get()
-	if ctx.Data.LegacyGraphics {
-		switch bodyloc {
-		case item.LocHead:
-			return data.Position{X: ui.EquipHeadClassicX, Y: ui.EquipHeadClassicY}, nil
-		case item.LocNeck:
-			return data.Position{X: ui.EquipNeckClassicX, Y: ui.EquipNeckClassicY}, nil
-		case item.LocLeftArm:
-			return data.Position{X: ui.EquipLArmClassicX, Y: ui.EquipLArmClassicY}, nil
-		case item.LocRightArm:
-			return data.Position{X: ui.EquipRArmClassicX, Y: ui.EquipRArmClassicY}, nil
-		case item.LocTorso:
-			return data.Position{X: ui.EquipTorsClassicX, Y: ui.EquipTorsClassicY}, nil
-		case item.LocBelt:
-			return data.Position{X: ui.EquipBeltClassicX, Y: ui.EquipBeltClassicY}, nil
-		case item.LocGloves:
-			return data.Position{X: ui.EquipGlovClassicX, Y: ui.EquipGlovClassicY}, nil
-		case item.LocFeet:
-			return data.Position{X: ui.EquipFeetClassicX, Y: ui.EquipFeetClassicY}, nil
-		case item.LocLeftRing:
-			return data.Position{X: ui.EquipLRinClassicX, Y: ui.EquipLRinClassicY}, nil
-		case item.LocRightRing:
-			return data.Position{X: ui.EquipRRinClassicX, Y: ui.EquipRRinClassicY}, nil
-		default:
-			return data.Position{}, fmt.Errorf("legacy coordinates for %s not defined.", bodyloc)
-		}
-	}
-	switch bodyloc {
-	case item.LocHead:
-		return data.Position{X: ui.EquipHeadX, Y: ui.EquipHeadY}, nil
-	case item.LocNeck:
-		return data.Position{X: ui.EquipNeckX, Y: ui.EquipNeckY}, nil
-	case item.LocLeftArm:
-		return data.Position{X: ui.EquipLArmX, Y: ui.EquipLArmY}, nil
-	case item.LocRightArm:
-		return data.Position{X: ui.EquipRArmX, Y: ui.EquipRArmY}, nil
-	case item.LocTorso:
-		return data.Position{X: ui.EquipTorsX, Y: ui.EquipTorsY}, nil
-	case item.LocBelt:
-		return data.Position{X: ui.EquipBeltX, Y: ui.EquipBeltY}, nil
-	case item.LocGloves:
-		return data.Position{X: ui.EquipGlovX, Y: ui.EquipGlovY}, nil
-	case item.LocFeet:
-		return data.Position{X: ui.EquipFeetX, Y: ui.EquipFeetY}, nil
-	case item.LocLeftRing:
-		return data.Position{X: ui.EquipLRinX, Y: ui.EquipLRinY}, nil
-	case item.LocRightRing:
-		return data.Position{X: ui.EquipRRinX, Y: ui.EquipRRinY}, nil
-	default:
-		return data.Position{}, fmt.Errorf("coordinates for slot %s not defined. ", bodyloc)
-	}
-}
-
-
-func equipBestRings(itemsByLoc map[item.LocationType][]data.Item) (bool, error) {
-	ctx := context.Get()
-
-	allRingsMap := make(map[data.UnitID]data.Item)
-	for _, ring := range itemsByLoc[item.LocLeftRing] {
-		allRingsMap[ring.UnitID] = ring
-	}
-	for _, ring := range itemsByLoc[item.LocRightRing] {
-		allRingsMap[ring.UnitID] = ring
-	}
-
-	var allRings []data.Item
-	for _, ring := range allRingsMap {
-		allRings = append(allRings, ring)
-	}
-
-	sort.Slice(allRings, func(i, j int) bool {
-
-		scoreI := PlayerScore(allRings[i])[item.LocLeftRing]
-		scoreJ := PlayerScore(allRings[j])[item.LocLeftRing]
-		return scoreI > scoreJ
-	})
-
-	if len(allRings) == 0 {
-		return false, nil 
-	}
-
-	bestRing := allRings[0]
-	var secondBestRing data.Item
-	if len(allRings) > 1 {
-		secondBestRing = allRings[1]
-	}
-
-	leftEquipped := GetEquippedItem(ctx.Data.Inventory, item.LocLeftRing)
-	rightEquipped := GetEquippedItem(ctx.Data.Inventory, item.LocRightRing)
-
-	equippedRings := []data.Item{leftEquipped, rightEquipped}
-	idealIDs := map[data.UnitID]bool{
-		bestRing.UnitID: true,
-	}
-	if secondBestRing.UnitID != 0 {
-		idealIDs[secondBestRing.UnitID] = true
-	}
-
-	var ringToReplace data.Item
-	for _, equipped := range equippedRings {
-		if equipped.UnitID != 0 && !idealIDs[equipped.UnitID] {
-			ringToReplace = equipped
-			break 
-		}
-	}
-
-	if ringToReplace.UnitID != 0 {
-		var replacementRing data.Item
-		if bestRing.UnitID != leftEquipped.UnitID && bestRing.UnitID != rightEquipped.UnitID {
-			replacementRing = bestRing
-		} else if secondBestRing.UnitID != 0 && (secondBestRing.UnitID != leftEquipped.UnitID && secondBestRing.UnitID != rightEquipped.UnitID) {
-			replacementRing = secondBestRing
-		}
-
-		if replacementRing.UnitID != 0 {
-			ctx.Logger.Info(fmt.Sprintf("Replacing ring %s with %s.", ringToReplace.IdentifiedName, replacementRing.IdentifiedName))
-			err := equip(replacementRing, ringToReplace.Location.BodyLocation, item.LocationEquipped)
-			if err != nil {
-				return false, fmt.Errorf("failed to equip ring: %w", err)
-			}
-			return true, nil
-		}
-	}
-
-	if leftEquipped.UnitID == 0 {
-		if bestRing.UnitID != rightEquipped.UnitID {
-			ctx.Logger.Info(fmt.Sprintf("Equipping best ring %s in empty left slot.", bestRing.IdentifiedName))
-			if err := equip(bestRing, item.LocLeftRing, item.LocationEquipped); err == nil {
-				return true, nil
-			}
-		}
-	}
-	if rightEquipped.UnitID == 0 {
-		if secondBestRing.UnitID != 0 && secondBestRing.UnitID != leftEquipped.UnitID {
-			ctx.Logger.Info(fmt.Sprintf("Equipping second best ring %s in empty right slot.", secondBestRing.IdentifiedName))
-			if err := equip(secondBestRing, item.LocRightRing, item.LocationEquipped); err == nil {
-				return true, nil
-			}
-		}
-	}
-
-	return false, nil
-}
-
-
-
-// equip handles the physical process of equipping an item. Returns ErrNotEnoughSpace if it fails.
-func equip(itm data.Item, bodyloc item.LocationType, target item.LocationType) error {
-	ctx := context.Get()
-	ctx.SetLastAction("Equip")
-	defer step.CloseAllMenus()
-
-	// Move item from stash to inventory if needed
-	if itm.Location.LocationType == item.LocationStash || itm.Location.LocationType == item.LocationSharedStash {
-		OpenStash()
-		utils.Sleep(EquipDelayMS)
-		tab := 1
-		if itm.Location.LocationType == item.LocationSharedStash {
-			tab = itm.Location.Page + 1
-		}
-		SwitchStashTab(tab)
-		ctx.HID.ClickWithModifier(game.LeftButton, ui.GetScreenCoordsForItem(itm).X, ui.GetScreenCoordsForItem(itm).Y, game.CtrlKey)
-		utils.Sleep(EquipDelayMS)
-<<<<<<< HEAD
-=======
-
-		// We need to refresh data and find the item in inventory now
->>>>>>> df2b3012
-		*ctx.Data = ctx.GameReader.GetData()
-		var found bool
-		for _, updatedItem := range ctx.Data.Inventory.ByLocation(item.LocationInventory) {
-			if updatedItem.UnitID == itm.UnitID {
-				itm = updatedItem
-				found = true
-				break
-			}
-		}
-		if !found {
-			return fmt.Errorf("item %s not found in inventory after moving from stash", itm.IdentifiedName)
-		}
-		step.CloseAllMenus()
-	}
-
-	// Main retry loop
-	for attempt := 0; attempt < 3; attempt++ {
-		for !ctx.Data.OpenMenus.Inventory {
-			ctx.HID.PressKeyBinding(ctx.Data.KeyBindings.Inventory)
-			utils.Sleep(EquipDelayMS)
-		}
-
-		if target == item.LocationMercenary {
-			ctx.HID.PressKeyBinding(ctx.Data.KeyBindings.MercenaryScreen)
-			utils.Sleep(EquipDelayMS)
-			ctx.HID.ClickWithModifier(game.LeftButton, ui.GetScreenCoordsForItem(itm).X, ui.GetScreenCoordsForItem(itm).Y, game.CtrlKey)
-		} else { 
-			currentlyEquipped := GetEquippedItem(ctx.Data.Inventory, bodyloc)
-			isRingSwap := itm.Desc().Type == "ring" && currentlyEquipped.UnitID != 0
-
-			if isRingSwap {
-				if _, found := findInventorySpace(currentlyEquipped); !found {
-					return ErrNotEnoughSpace
-				}
-
-				ctx.Logger.Info(fmt.Sprintf("Unequipping old ring: %s from %s", currentlyEquipped.IdentifiedName, bodyloc))
-
-				oldRingCoords, err := getBodyLocationScreenCoords(bodyloc)
-				if err != nil {
-					return err 
-				}
-				
-				ctx.HID.ClickWithModifier(game.LeftButton, oldRingCoords.X, oldRingCoords.Y, game.ShiftKey)
-				utils.Sleep(1000)
-				*ctx.Data = ctx.GameReader.GetData()
-
-				itemAfterUnequip := GetEquippedItem(ctx.Data.Inventory, bodyloc)
-				if itemAfterUnequip.UnitID != 0 {
-					ctx.Logger.Warn("Failed to unequip old ring, it is still equipped. Aborting swap.")
-					return fmt.Errorf("failed to unequip old ring from %s", bodyloc)
-				}
-				
-				var newItemInInv data.Item
-				var foundInInv bool
-				for _, invItem := range ctx.Data.Inventory.ByLocation(item.LocationInventory) {
-					if invItem.UnitID == itm.UnitID {
-						newItemInInv = invItem
-						foundInInv = true
-						break
-					}
-				}
-				if !foundInInv {
-					return fmt.Errorf("new ring %s not found in inventory after unequip", itm.IdentifiedName)
-				}
-
-				ctx.Logger.Info(fmt.Sprintf("Equipping new ring: %s", newItemInInv.IdentifiedName))
-				newRingCoords := ui.GetScreenCoordsForItem(newItemInInv)
-				ctx.HID.ClickWithModifier(game.LeftButton, newRingCoords.X, newRingCoords.Y, game.ShiftKey)
-
-			} else { // Standard logic for all other items
-				if currentlyEquipped.UnitID != 0 {
-					if _, found := findInventorySpace(currentlyEquipped); !found {
-						return ErrNotEnoughSpace
-					}
-				}
-				ctx.HID.ClickWithModifier(game.LeftButton, ui.GetScreenCoordsForItem(itm).X, ui.GetScreenCoordsForItem(itm).Y, game.ShiftKey)
-			}
-		}
-
-		// Verification loop
-		*ctx.Data = ctx.GameReader.GetData()
-<<<<<<< HEAD
-=======
-
-		// Final verification
->>>>>>> df2b3012
-		var itemEquipped bool
-		for i := 0; i < 3; i++ {
-			utils.Sleep(800)
-			*ctx.Data = ctx.GameReader.GetData()
-			for _, inPlace := range ctx.Data.Inventory.ByLocation(target) {
-				if inPlace.UnitID == itm.UnitID && inPlace.Location.BodyLocation == bodyloc {
-					itemEquipped = true
-					break
-				}
-			}
-			if itemEquipped {
-				break
-			}
-		}
-		if itemEquipped {
-			return nil
-		}
-		ctx.Logger.Debug(fmt.Sprintf("Equip attempt %d failed, retrying...", attempt+1))
-		utils.Sleep(500)
-	}
-	return fmt.Errorf("verification failed after all attempts to equip %s", itm.IdentifiedName)
-}
-
-
-// findInventorySpace finds the top-left grid coordinates for a free spot in the inventory.
-func findInventorySpace(itm data.Item) (data.Position, bool) {
-	ctx := context.Get()
-	inventory := ctx.Data.Inventory.ByLocation(item.LocationInventory)
-	lockConfig := ctx.CharacterCfg.Inventory.InventoryLock
-
-	// Create a grid representing the inventory, considering items and locked slots
-	occupied := [4][10]bool{}
-
-	// Mark all slots occupied by items
-	for _, i := range inventory {
-		for y := 0; y < i.Desc().InventoryHeight; y++ {
-			for x := 0; x < i.Desc().InventoryWidth; x++ {
-				if i.Position.Y+y < 4 && i.Position.X+x < 10 {
-					occupied[i.Position.Y+y][i.Position.X+x] = true
-				}
-			}
-		}
-	}
-
-	// Mark all slots that are locked in the configuration (0 = locked)
-	for y, row := range lockConfig {
-		if y < 4 {
-			for x, cell := range row {
-				if x < 10 && cell == 0 {
-					occupied[y][x] = true
-				}
-			}
-		}
-	}
-
-	// Get the item's dimensions
-	w := itm.Desc().InventoryWidth
-	h := itm.Desc().InventoryHeight
-
-	// Find a free spot and return its coordinates
-	for y := 0; y <= 4-h; y++ {
-		for x := 0; x <= 10-w; x++ {
-			fits := true
-			for j := 0; j < h; j++ {
-				for i := 0; i < w; i++ {
-					if occupied[y+j][x+i] {
-						fits = false
-						break
-					}
-				}
-				if !fits {
-					break
-				}
-			}
-			if fits {
-				// Return the top-left inventory grid position
-				return data.Position{X: x, Y: y}, true
-			}
-		}
-	}
-
-	return data.Position{}, false
-}
-
-// GetEquippedItem is a new helper function to search for the currently equipped item in a specific location
-func GetEquippedItem(inventory data.Inventory, loc item.LocationType) data.Item {
-	for _, itm := range inventory.ByLocation(item.LocationEquipped) {
-		if itm.Location.BodyLocation == loc {
-			return itm
-		}
-	}
-	return data.Item{}
-}
-
-// GetMercEquippedItem is a new helper function for the merc
-func GetMercEquippedItem(inventory data.Inventory, loc item.LocationType) data.Item {
-	for _, itm := range inventory.ByLocation(item.LocationMercenary) {
-		if itm.Location.BodyLocation == loc {
-			return itm
-		}
-	}
-	return data.Item{}
-}
-
-// UnEquipMercenary stashes all items from the player's inventory, and then unequips the mercenary's head, torso, and arm items and moves them to the player's now-empty inventory.
-func UnEquipMercenary() error {
-	ctx := context.Get()
-	ctx.SetLastAction("UnEquip Mercenary")
-	defer step.CloseAllMenus()
-
-	// Step 1: Stash all items from the player's inventory to make space.
-	ctx.Logger.Info("Stashing all items from inventory...")
-	if err := OpenStash(); err != nil {
-		return fmt.Errorf("could not open stash: %w", err)
-	}
-	if !ctx.Data.OpenMenus.Inventory {
-		ctx.HID.PressKeyBinding(ctx.Data.KeyBindings.Inventory)
-		utils.Sleep(EquipDelayMS)
-	}
-
-	// Loop multiple times to ensure all items are stashed.
-	for i := 0; i < 3; i++ {
-		*ctx.Data = ctx.GameReader.GetData()
-		inventoryItems := ctx.Data.Inventory.ByLocation(item.LocationInventory)
-		if len(inventoryItems) == 0 {
-			break
-		}
-
-		ctx.Logger.Info(fmt.Sprintf("Stashing items from inventory, attempt %d/3...", i+1))
-		for _, invItem := range inventoryItems {
-			// Exclude tomes from being stashed.
-			if invItem.Name == "TomeOfTownPortal" || invItem.Name == "TomeOfIdentify" {
-				ctx.Logger.Debug(fmt.Sprintf("EXCLUDING: Skipping drop for %s (ID: %d) as per rule.", invItem.Name, invItem.ID))
-				continue
-			}
-
-			// Find the item's coordinates and perform a ctrl+click to stash it.
-			coords := ui.GetScreenCoordsForItem(invItem)
-			ctx.HID.ClickWithModifier(game.LeftButton, coords.X, coords.Y, game.CtrlKey)
-			utils.Sleep(EquipDelayMS)
-		}
-	}
-
-	CloseStash()
-
-	// Step 2: UnEquip the mercenary's gear.
-	ctx.Logger.Info("Stashing complete. Now unequipping mercenary gear.")
-
-	// Open both the merc screen and player inventory for the transfer to work
-	ctx.HID.PressKeyBinding(ctx.Data.KeyBindings.MercenaryScreen)
-	utils.Sleep(EquipDelayMS)
-	ctx.HID.PressKeyBinding(ctx.Data.KeyBindings.Inventory)
-	utils.Sleep(EquipDelayMS)
-
-	// Refresh data to ensure the new menu state is recognized
-	*ctx.Data = ctx.GameReader.GetData()
-
-	// Use predefined screen coordinates for the mercenary's gear slots
-	var mercGearCoords []data.Position
-	if ctx.Data.LegacyGraphics {
-		// D2 Classic
-		mercGearCoords = []data.Position{
-			{X: ui.EquipMercHeadClassicX, Y: ui.EquipMercHeadClassicY},
-			{X: ui.EquipMercTorsClassicX, Y: ui.EquipMercTorsClassicY},
-			{X: ui.EquipMercLArmClassicX, Y: ui.EquipMercLArmClassicY},
-		}
-	} else {
-		// D2R
-		mercGearCoords = []data.Position{
-			{X: ui.EquipMercHeadX, Y: ui.EquipMercHeadY},
-			{X: ui.EquipMercTorsX, Y: ui.EquipMercTorsY},
-			{X: ui.EquipMercLArmX, Y: ui.EquipMercLArmY},
-		}
-	}
-
-	// Perform the ctrl+click action on each item location
-	for _, coords := range mercGearCoords {
-		ctx.HID.ClickWithModifier(game.LeftButton, coords.X, coords.Y, game.CtrlKey)
-		utils.Sleep(EquipDelayMS)
-	}
-
-	return nil
-}
+package action
+
+import (
+	"errors"
+	"fmt"
+	"slices"
+	"sort"
+
+	"github.com/hectorgimenez/d2go/pkg/data"
+	"github.com/hectorgimenez/d2go/pkg/data/item"
+	"github.com/hectorgimenez/d2go/pkg/data/npc"
+	"github.com/hectorgimenez/d2go/pkg/data/stat"
+	"github.com/hectorgimenez/koolo/internal/action/step"
+	"github.com/hectorgimenez/koolo/internal/context"
+	"github.com/hectorgimenez/koolo/internal/game"
+	"github.com/hectorgimenez/koolo/internal/ui"
+	"github.com/hectorgimenez/koolo/internal/utils"
+)
+
+// Constants for equipment locations
+const (
+	EquipDelayMS = 500
+	MaxRetries   = 2
+)
+
+var (
+	ErrFailedToEquip  = errors.New("failed to equip item")
+	ErrNotEnoughSpace = errors.New("not enough inventory space")
+
+	classItems = map[data.Class][]string{
+		data.Amazon:     {"ajav", "abow", "aspe"},
+		data.Sorceress:  {"orb"},
+		data.Necromancer: {"head"},
+		data.Paladin:    {"ashd"},
+		data.Barbarian:  {"phlm"},
+		data.Druid:      {"pelt"},
+		data.Assassin:   {"h2h"},
+	}
+
+	// shieldTypes defines items that should be equipped in right arm (technically they can be left or right arm but we don't want to try and equip two shields)
+	shieldTypes = []string{"shie", "ashd", "head"}
+
+	// mercBodyLocs defines valid mercenary equipment locations
+	// No support for A3 and A5 mercs
+	mercBodyLocs = []item.LocationType{item.LocHead, item.LocTorso, item.LocLeftArm}
+
+	// questItems defines items that shouldn't be equipped
+	// TODO Fix IsFromQuest() and remove
+	questItems = []item.Name{
+		"StaffOfKings",
+		"HoradricStaff",
+		"AmuletOfTheViper",
+		"KhalimsFlail",
+	}
+)
+
+// AutoEquip evaluates and equips items for both player and mercenary
+func AutoEquip() error {
+	ctx := context.Get()
+	for { // Use an infinite loop that we can break from
+		ctx.Logger.Debug("Evaluating items for equip...")
+		locations := []item.LocationType{
+			item.LocationStash,
+			item.LocationInventory,
+			item.LocationEquipped,
+			item.LocationMercenary,
+		}
+
+		if ctx.CharacterCfg.Game.Leveling.AutoEquipFromSharedStash {
+			locations = append(locations, item.LocationSharedStash)
+		}
+
+		allItems := ctx.Data.Inventory.ByLocation(locations...)
+
+		// Player
+		// Create a new list of items for the player, EXCLUDING mercenary's equipped items.
+		playerEvalItems := make([]data.Item, 0)
+		for _, itm := range allItems {
+			if itm.Location.LocationType != item.LocationMercenary {
+				playerEvalItems = append(playerEvalItems, itm)
+			}
+		}
+		playerItems := evaluateItems(playerEvalItems, item.LocationEquipped, PlayerScore)
+		playerChanged, err := equipBestItems(playerItems, item.LocationEquipped)
+		if err != nil {
+			ctx.Logger.Error(fmt.Sprintf("Player equip error: %v. Continuing...", err))
+		}
+
+		// Mercenary
+		// We need to refresh data after player equip, as it might have changed inventory
+		if playerChanged {
+			*ctx.Data = ctx.GameReader.GetData()
+			allItems = ctx.Data.Inventory.ByLocation(locations...)
+		}
+
+		mercChanged := false
+		if ctx.Data.MercHPPercent() > 0 {
+			// Create a new list of items for the merc, EXCLUDING player's equipped items.
+			mercEvalItems := make([]data.Item, 0)
+			for _, itm := range allItems {
+				if itm.Location.LocationType != item.LocationEquipped {
+					mercEvalItems = append(mercEvalItems, itm)
+				}
+			}
+
+			// Use this new filtered list for the mercenary evaluation.
+			mercItems := evaluateItems(mercEvalItems, item.LocationMercenary, MercScore)
+			mercChanged, err = equipBestItems(mercItems, item.LocationMercenary)
+			if err != nil {
+				ctx.Logger.Error(fmt.Sprintf("Mercenary equip error: %v. Continuing...", err))
+			}
+		}
+
+		if !playerChanged && !mercChanged {
+			ctx.Logger.Debug("Equipment is stable, no changes made.")
+			return nil
+		}
+
+		// If something changed, let's refresh data and loop again to ensure stability
+		*ctx.Data = ctx.GameReader.GetData()
+		ctx.Logger.Debug("Equipment changed, re-evaluating for stability...")
+	}
+}
+
+// isEquippable checks if an item can be equipped, considering the stats of the item that would be unequipped.
+// It requires the specific body location to perform an accurate stat check.
+func isEquippable(newItem data.Item, bodyloc item.LocationType, target item.LocationType) bool {
+	ctx := context.Get()
+
+	// General item property checks
+	if len(newItem.Desc().GetType().BodyLocs) == 0 {
+		return false
+	}
+	if !newItem.Identified {
+		return false
+	}
+	isQuestItem := slices.Contains(questItems, newItem.Name)
+	if isQuestItem {
+		return false
+	}
+
+	if _, isTwoHanded := newItem.FindStat(stat.TwoHandedMinDamage, 0); isTwoHanded {
+		// We need to fetch the level stat safely.
+		playerLevel := 0
+		if lvl, found := ctx.Data.PlayerUnit.FindStat(stat.Level, 0); found {
+			playerLevel = lvl.Value
+		}
+
+		if target == item.LocationEquipped && playerLevel > 5 {
+			return false
+		}
+	}
+
+	// Class specific item type checks
+	for class, items := range classItems {
+		if ctx.Data.PlayerUnit.Class != class && slices.Contains(items, newItem.Desc().Type) {
+			return false
+		}
+	}
+	isBowOrXbow := newItem.Desc().Type == "bow" || newItem.Desc().Type == "xbow" || newItem.Desc().Type == "bowq" || newItem.Desc().Type == "xbowq"
+	isAmazon := ctx.Data.PlayerUnit.Class == data.Amazon
+	if target == item.LocationEquipped && isBowOrXbow && !isAmazon {
+		return false
+	}
+
+	// Main Requirement Check (Level, Strength, Dexterity)
+	if target == item.LocationEquipped {
+		var playerLevel int
+		if lvl, found := ctx.Data.PlayerUnit.FindStat(stat.Level, 0); found {
+			playerLevel = lvl.Value
+		}
+
+		itemLevelReq := 0
+		if lvlReqStat, found := newItem.FindStat(stat.LevelRequire, 0); found {
+			itemLevelReq = lvlReqStat.Value
+		}
+
+		// Explicitly log the level comparison
+		if playerLevel < itemLevelReq {
+			return false
+		}
+
+		// Now check stats, considering the item that will be unequipped
+		baseStr := ctx.Data.PlayerUnit.Stats[stat.Strength].Value
+		baseDex := ctx.Data.PlayerUnit.Stats[stat.Dexterity].Value
+
+		currentlyEquipped := GetEquippedItem(ctx.Data.Inventory, bodyloc)
+		if currentlyEquipped.UnitID != 0 {
+			if strBonus, found := currentlyEquipped.FindStat(stat.Strength, 0); found {
+				baseStr -= strBonus.Value
+			}
+			if dexBonus, found := currentlyEquipped.FindStat(stat.Dexterity, 0); found {
+				baseDex -= dexBonus.Value
+			}
+		}
+
+		if baseStr < newItem.Desc().RequiredStrength || baseDex < newItem.Desc().RequiredDexterity {
+			return false
+		}
+	}
+
+	if target == item.LocationMercenary {
+		var mercStr, mercDex, mercLvl int
+		for _, m := range ctx.Data.Monsters {
+			if m.IsMerc() {
+				mercStr = m.Stats[stat.Strength]
+				mercDex = m.Stats[stat.Dexterity]
+				mercLvl = m.Stats[stat.Level]
+			}
+		}
+
+		itemLevelReq := 0
+		if lvlReqStat, found := newItem.FindStat(stat.LevelRequire, 0); found {
+			itemLevelReq = lvlReqStat.Value
+		}
+		if mercLvl < itemLevelReq {
+			return false
+		}
+
+		if mercStr < newItem.Desc().RequiredStrength || mercDex < newItem.Desc().RequiredDexterity {
+			return false
+		}
+	}
+
+	return true
+}
+
+func isValidLocation(i data.Item, bodyLoc item.LocationType, target item.LocationType) bool {
+	ctx := context.Get()
+	class := ctx.Data.PlayerUnit.Class
+	itemType := i.Desc().Type
+	isShield := slices.Contains(shieldTypes, string(itemType))
+
+	if target == item.LocationMercenary {
+		if slices.Contains(mercBodyLocs, bodyLoc) {
+			if bodyLoc == item.LocLeftArm {
+				if isAct2MercenaryPresent(npc.Guard) {
+					return itemType == "spea" || itemType == "pole" || itemType == "jave"
+				} else {
+					return itemType == "bow"
+				}
+			}
+			return true
+		}
+		return false
+	}
+
+	if target == item.LocationEquipped {
+		if isShield {
+			return bodyLoc == item.LocRightArm
+		}
+
+		if bodyLoc != item.LocRightArm {
+			return true
+		}
+
+		switch class {
+		case data.Barbarian:
+			_, isOneHanded := i.FindStat(stat.MaxDamage, 0)
+			_, isTwoHanded := i.FindStat(stat.TwoHandedMaxDamage, 0)
+			return isOneHanded || (isTwoHanded && itemType == "swor")
+
+		case data.Assassin:
+			isClaws := itemType == "h2h" || itemType == "h2h2"
+
+			if isClaws && bodyLoc == item.LocRightArm {
+				for _, equippedItem := range ctx.Data.Inventory.ByLocation(item.LocationEquipped) {
+					if equippedItem.Location.BodyLocation == item.LocLeftArm {
+						return equippedItem.Desc().Type == "h2h" || equippedItem.Desc().Type == "h2h2"
+					}
+				}
+				return false
+			}
+			return isClaws
+		default:
+			return false
+		}
+	}
+
+	return false
+}
+
+// isAct2MercenaryPresent checks for the existence of an Act 2 mercenary
+func isAct2MercenaryPresent(mercName npc.ID) bool {
+	ctx := context.Get()
+	for _, monster := range ctx.Data.Monsters {
+		if monster.IsMerc() && monster.Name == mercName {
+			return true
+		}
+	}
+	return false
+}
+
+// evaluateItems processes items for either player or merc
+func evaluateItems(items []data.Item, target item.LocationType, scoreFunc func(data.Item) map[item.LocationType]float64) map[item.LocationType][]data.Item {
+	ctx := context.Get()
+	itemsByLoc := make(map[item.LocationType][]data.Item)
+	itemScores := make(map[data.UnitID]map[item.LocationType]float64)
+
+	for _, itm := range items {
+		// Exclude Keys from being equipped
+		if itm.Name == item.Key {
+			continue
+		}
+
+		if itm.Desc().Name == "Bolts" || itm.Desc().Name == "Arrows" || itm.Desc().Type == "thro" || itm.Desc().Type == "thrq" || itm.Desc().Type == "tkni" || itm.Desc().Type == "taxe" || itm.Desc().Type == "tpot" {
+			continue
+		}
+
+		bodyLocScores := scoreFunc(itm)
+
+		if len(bodyLocScores) > 0 {
+			if _, exists := itemScores[itm.UnitID]; !exists {
+				itemScores[itm.UnitID] = make(map[item.LocationType]float64)
+			}
+
+			for bodyLoc, score := range bodyLocScores {
+				if !isEquippable(itm, bodyLoc, target) {
+					continue
+				}
+
+				if !isValidLocation(itm, bodyLoc, target) {
+					continue
+				}
+
+				itemScores[itm.UnitID][bodyLoc] = score
+				itemsByLoc[bodyLoc] = append(itemsByLoc[bodyLoc], itm)
+			}
+		}
+	}
+
+	for loc := range itemsByLoc {
+		sort.Slice(itemsByLoc[loc], func(i, j int) bool {
+			scoreI := itemScores[itemsByLoc[loc][i].UnitID][loc]
+			scoreJ := itemScores[itemsByLoc[loc][j].UnitID][loc]
+			return scoreI > scoreJ
+		})
+
+		ctx.Logger.Debug(fmt.Sprintf("*** Sorted items for %s ***", loc))
+		for i, itm := range itemsByLoc[loc] {
+			score := itemScores[itm.UnitID][loc]
+			ctx.Logger.Debug(fmt.Sprintf("%d. %s (Score: %.1f)", i+1, itm.IdentifiedName, score))
+		}
+		ctx.Logger.Debug("**********************************")
+	}
+
+	// "Best Combo" logic for Two-Handed Weapons
+	if target == item.LocationEquipped {
+		class := ctx.Data.PlayerUnit.Class
+
+		if items, ok := itemsByLoc[item.LocLeftArm]; ok && len(items) > 0 {
+			if _, found := items[0].FindStat(stat.TwoHandedMinDamage, 0); found {
+				if class != data.Barbarian || items[0].Desc().Type != "swor" {
+					var bestComboScore float64
+					for _, itm := range items {
+						if _, isTwoHanded := itm.FindStat(stat.TwoHandedMinDamage, 0); !isTwoHanded {
+							if score, exists := itemScores[itm.UnitID][item.LocLeftArm]; exists {
+								ctx.Logger.Debug(fmt.Sprintf("Best one-handed weapon score: %.1f", score))
+								bestComboScore = score
+								break
+							}
+						}
+					}
+
+					if rightArmItems, ok := itemsByLoc[item.LocRightArm]; ok && len(rightArmItems) > 0 {
+						if score, exists := itemScores[rightArmItems[0].UnitID][item.LocRightArm]; exists {
+							ctx.Logger.Debug(fmt.Sprintf("Best shield score: %.1f", score))
+							bestComboScore += score
+							ctx.Logger.Debug(fmt.Sprintf("Best one-hand + shield combo score: %.1f", bestComboScore))
+						}
+					}
+
+					if twoHandedScore, exists := itemScores[items[0].UnitID][item.LocLeftArm]; exists && bestComboScore >= twoHandedScore {
+						ctx.Logger.Debug(fmt.Sprintf("Removing two-handed weapon: %s", items[0].IdentifiedName))
+						itemsByLoc[item.LocLeftArm] = itemsByLoc[item.LocLeftArm][1:]
+					}
+				}
+			}
+		}
+	}
+
+	return itemsByLoc
+}
+
+// equipBestItems tries to equip the best items, returns true if any item was changed
+func equipBestItems(itemsByLoc map[item.LocationType][]data.Item, target item.LocationType) (bool, error) {
+	ctx := context.Get()
+	equippedSomething := false
+
+	for loc, items := range itemsByLoc {
+		// Find the best item for this slot that is not already equipped in ANOTHER slot.
+		var bestCandidate data.Item
+		foundCandidate := false
+		for _, itm := range items { // Changed "item" to "itm" here
+			// A valid candidate is an item that is not equipped, OR is already equipped in the current slot we are checking.
+			if itm.Location.LocationType != item.LocationEquipped || itm.Location.BodyLocation == loc { // And here
+				bestCandidate = itm // And here
+				foundCandidate = true
+				break
+			}
+		}
+
+		// If no suitable item was found (e.g., all good items are equipped in other slots)
+		if !foundCandidate {
+			continue
+		}
+
+		// Check if the best candidate is already equipped in the current slot
+		var currentlyEquipped data.Item
+		if target == item.LocationEquipped {
+			currentlyEquipped = GetEquippedItem(ctx.Data.Inventory, loc)
+		} else {
+			currentlyEquipped = GetMercEquippedItem(ctx.Data.Inventory, loc)
+		}
+
+		if currentlyEquipped.UnitID != 0 && bestCandidate.UnitID == currentlyEquipped.UnitID {
+			continue // Already equipped the best item
+		}
+
+		// Attempting to equip the best item
+		ctx.Logger.Info(fmt.Sprintf("Attempting to equip %s to %s", bestCandidate.IdentifiedName, loc))
+		err := equip(bestCandidate, loc, target)
+		if err == nil {
+			ctx.Logger.Info(fmt.Sprintf("Successfully equipped %s to %s", bestCandidate.IdentifiedName, loc))
+			equippedSomething = true
+			*ctx.Data = ctx.GameReader.GetData() // Refresh data after a successful equip
+			continue                             // Move to the next location
+		}
+
+		// Handle specific errors
+		if errors.Is(err, ErrNotEnoughSpace) {
+			ctx.Logger.Info("Not enough inventory space to equip. Trying to sell junk.")
+
+			// Create a temporary lock config that protects the item we want to equip
+			tempLock := make([][]int, len(ctx.CharacterCfg.Inventory.InventoryLock))
+			for i := range ctx.CharacterCfg.Inventory.InventoryLock {
+				tempLock[i] = make([]int, len(ctx.CharacterCfg.Inventory.InventoryLock[i]))
+				copy(tempLock[i], ctx.CharacterCfg.Inventory.InventoryLock[i])
+			}
+
+			// Lock the new item
+			if bestCandidate.Location.LocationType == item.LocationInventory {
+				w, h := bestCandidate.Desc().InventoryWidth, bestCandidate.Desc().InventoryHeight
+				for j := 0; j < h; j++ {
+					for i := 0; i < w; i++ {
+						if bestCandidate.Position.Y+j < 4 && bestCandidate.Position.X+i < 10 {
+							tempLock[bestCandidate.Position.Y+j][bestCandidate.Position.X+i] = 0 // Lock this slot
+						}
+					}
+				}
+			}
+
+			if sellErr := VendorRefill(false, true, tempLock); sellErr != nil {
+				return false, fmt.Errorf("failed to sell junk to make space: %w", sellErr)
+			}
+			equippedSomething = true // We made a change (selling junk), so we should re-evaluate
+			*ctx.Data = ctx.GameReader.GetData()
+			continue
+		}
+
+		// For other errors, log it and continue to the next item slot
+		ctx.Logger.Error(fmt.Sprintf("Failed to equip %s to %s: %v", bestCandidate.IdentifiedName, loc, err))
+	}
+
+	return equippedSomething, nil
+}
+
+
+func getBodyLocationScreenCoords(bodyloc item.LocationType) (data.Position, error) {
+	ctx := context.Get()
+	if ctx.Data.LegacyGraphics {
+		switch bodyloc {
+		case item.LocHead:
+			return data.Position{X: ui.EquipHeadClassicX, Y: ui.EquipHeadClassicY}, nil
+		case item.LocNeck:
+			return data.Position{X: ui.EquipNeckClassicX, Y: ui.EquipNeckClassicY}, nil
+		case item.LocLeftArm:
+			return data.Position{X: ui.EquipLArmClassicX, Y: ui.EquipLArmClassicY}, nil
+		case item.LocRightArm:
+			return data.Position{X: ui.EquipRArmClassicX, Y: ui.EquipRArmClassicY}, nil
+		case item.LocTorso:
+			return data.Position{X: ui.EquipTorsClassicX, Y: ui.EquipTorsClassicY}, nil
+		case item.LocBelt:
+			return data.Position{X: ui.EquipBeltClassicX, Y: ui.EquipBeltClassicY}, nil
+		case item.LocGloves:
+			return data.Position{X: ui.EquipGlovClassicX, Y: ui.EquipGlovClassicY}, nil
+		case item.LocFeet:
+			return data.Position{X: ui.EquipFeetClassicX, Y: ui.EquipFeetClassicY}, nil
+		case item.LocLeftRing:
+			return data.Position{X: ui.EquipLRinClassicX, Y: ui.EquipLRinClassicY}, nil
+		case item.LocRightRing:
+			return data.Position{X: ui.EquipRRinClassicX, Y: ui.EquipRRinClassicY}, nil
+		default:
+			return data.Position{}, fmt.Errorf("legacy coordinates for %s not defined.", bodyloc)
+		}
+	}
+	switch bodyloc {
+	case item.LocHead:
+		return data.Position{X: ui.EquipHeadX, Y: ui.EquipHeadY}, nil
+	case item.LocNeck:
+		return data.Position{X: ui.EquipNeckX, Y: ui.EquipNeckY}, nil
+	case item.LocLeftArm:
+		return data.Position{X: ui.EquipLArmX, Y: ui.EquipLArmY}, nil
+	case item.LocRightArm:
+		return data.Position{X: ui.EquipRArmX, Y: ui.EquipRArmY}, nil
+	case item.LocTorso:
+		return data.Position{X: ui.EquipTorsX, Y: ui.EquipTorsY}, nil
+	case item.LocBelt:
+		return data.Position{X: ui.EquipBeltX, Y: ui.EquipBeltY}, nil
+	case item.LocGloves:
+		return data.Position{X: ui.EquipGlovX, Y: ui.EquipGlovY}, nil
+	case item.LocFeet:
+		return data.Position{X: ui.EquipFeetX, Y: ui.EquipFeetY}, nil
+	case item.LocLeftRing:
+		return data.Position{X: ui.EquipLRinX, Y: ui.EquipLRinY}, nil
+	case item.LocRightRing:
+		return data.Position{X: ui.EquipRRinX, Y: ui.EquipRRinY}, nil
+	default:
+		return data.Position{}, fmt.Errorf("coordinates for slot %s not defined. ", bodyloc)
+	}
+}
+
+
+func equipBestRings(itemsByLoc map[item.LocationType][]data.Item) (bool, error) {
+	ctx := context.Get()
+
+	allRingsMap := make(map[data.UnitID]data.Item)
+	for _, ring := range itemsByLoc[item.LocLeftRing] {
+		allRingsMap[ring.UnitID] = ring
+	}
+	for _, ring := range itemsByLoc[item.LocRightRing] {
+		allRingsMap[ring.UnitID] = ring
+	}
+
+	var allRings []data.Item
+	for _, ring := range allRingsMap {
+		allRings = append(allRings, ring)
+	}
+
+	sort.Slice(allRings, func(i, j int) bool {
+
+		scoreI := PlayerScore(allRings[i])[item.LocLeftRing]
+		scoreJ := PlayerScore(allRings[j])[item.LocLeftRing]
+		return scoreI > scoreJ
+	})
+
+	if len(allRings) == 0 {
+		return false, nil 
+	}
+
+	bestRing := allRings[0]
+	var secondBestRing data.Item
+	if len(allRings) > 1 {
+		secondBestRing = allRings[1]
+	}
+
+	leftEquipped := GetEquippedItem(ctx.Data.Inventory, item.LocLeftRing)
+	rightEquipped := GetEquippedItem(ctx.Data.Inventory, item.LocRightRing)
+
+	equippedRings := []data.Item{leftEquipped, rightEquipped}
+	idealIDs := map[data.UnitID]bool{
+		bestRing.UnitID: true,
+	}
+	if secondBestRing.UnitID != 0 {
+		idealIDs[secondBestRing.UnitID] = true
+	}
+
+	var ringToReplace data.Item
+	for _, equipped := range equippedRings {
+		if equipped.UnitID != 0 && !idealIDs[equipped.UnitID] {
+			ringToReplace = equipped
+			break 
+		}
+	}
+
+	if ringToReplace.UnitID != 0 {
+		var replacementRing data.Item
+		if bestRing.UnitID != leftEquipped.UnitID && bestRing.UnitID != rightEquipped.UnitID {
+			replacementRing = bestRing
+		} else if secondBestRing.UnitID != 0 && (secondBestRing.UnitID != leftEquipped.UnitID && secondBestRing.UnitID != rightEquipped.UnitID) {
+			replacementRing = secondBestRing
+		}
+
+		if replacementRing.UnitID != 0 {
+			ctx.Logger.Info(fmt.Sprintf("Replacing ring %s with %s.", ringToReplace.IdentifiedName, replacementRing.IdentifiedName))
+			err := equip(replacementRing, ringToReplace.Location.BodyLocation, item.LocationEquipped)
+			if err != nil {
+				return false, fmt.Errorf("failed to equip ring: %w", err)
+			}
+			return true, nil
+		}
+	}
+
+	if leftEquipped.UnitID == 0 {
+		if bestRing.UnitID != rightEquipped.UnitID {
+			ctx.Logger.Info(fmt.Sprintf("Equipping best ring %s in empty left slot.", bestRing.IdentifiedName))
+			if err := equip(bestRing, item.LocLeftRing, item.LocationEquipped); err == nil {
+				return true, nil
+			}
+		}
+	}
+	if rightEquipped.UnitID == 0 {
+		if secondBestRing.UnitID != 0 && secondBestRing.UnitID != leftEquipped.UnitID {
+			ctx.Logger.Info(fmt.Sprintf("Equipping second best ring %s in empty right slot.", secondBestRing.IdentifiedName))
+			if err := equip(secondBestRing, item.LocRightRing, item.LocationEquipped); err == nil {
+				return true, nil
+			}
+		}
+	}
+
+	return false, nil
+}
+
+
+
+// equip handles the physical process of equipping an item. Returns ErrNotEnoughSpace if it fails.
+func equip(itm data.Item, bodyloc item.LocationType, target item.LocationType) error {
+	ctx := context.Get()
+	ctx.SetLastAction("Equip")
+	defer step.CloseAllMenus()
+
+	// Move item from stash to inventory if needed
+	if itm.Location.LocationType == item.LocationStash || itm.Location.LocationType == item.LocationSharedStash {
+		OpenStash()
+		utils.Sleep(EquipDelayMS)
+		tab := 1
+		if itm.Location.LocationType == item.LocationSharedStash {
+			tab = itm.Location.Page + 1
+		}
+		SwitchStashTab(tab)
+		ctx.HID.ClickWithModifier(game.LeftButton, ui.GetScreenCoordsForItem(itm).X, ui.GetScreenCoordsForItem(itm).Y, game.CtrlKey)
+		utils.Sleep(EquipDelayMS)
+		*ctx.Data = ctx.GameReader.GetData()
+		var found bool
+		for _, updatedItem := range ctx.Data.Inventory.ByLocation(item.LocationInventory) {
+			if updatedItem.UnitID == itm.UnitID {
+				itm = updatedItem
+				found = true
+				break
+			}
+		}
+		if !found {
+			return fmt.Errorf("item %s not found in inventory after moving from stash", itm.IdentifiedName)
+		}
+		step.CloseAllMenus()
+	}
+
+	// Main retry loop
+	for attempt := 0; attempt < 3; attempt++ {
+		for !ctx.Data.OpenMenus.Inventory {
+			ctx.HID.PressKeyBinding(ctx.Data.KeyBindings.Inventory)
+			utils.Sleep(EquipDelayMS)
+		}
+
+		if target == item.LocationMercenary {
+			ctx.HID.PressKeyBinding(ctx.Data.KeyBindings.MercenaryScreen)
+			utils.Sleep(EquipDelayMS)
+			ctx.HID.ClickWithModifier(game.LeftButton, ui.GetScreenCoordsForItem(itm).X, ui.GetScreenCoordsForItem(itm).Y, game.CtrlKey)
+		} else { 
+			currentlyEquipped := GetEquippedItem(ctx.Data.Inventory, bodyloc)
+			isRingSwap := itm.Desc().Type == "ring" && currentlyEquipped.UnitID != 0
+
+			if isRingSwap {
+				if _, found := findInventorySpace(currentlyEquipped); !found {
+					return ErrNotEnoughSpace
+				}
+
+				ctx.Logger.Info(fmt.Sprintf("Unequipping old ring: %s from %s", currentlyEquipped.IdentifiedName, bodyloc))
+
+				oldRingCoords, err := getBodyLocationScreenCoords(bodyloc)
+				if err != nil {
+					return err 
+				}
+				
+				ctx.HID.ClickWithModifier(game.LeftButton, oldRingCoords.X, oldRingCoords.Y, game.ShiftKey)
+				utils.Sleep(1000)
+				*ctx.Data = ctx.GameReader.GetData()
+
+				itemAfterUnequip := GetEquippedItem(ctx.Data.Inventory, bodyloc)
+				if itemAfterUnequip.UnitID != 0 {
+					ctx.Logger.Warn("Failed to unequip old ring, it is still equipped. Aborting swap.")
+					return fmt.Errorf("failed to unequip old ring from %s", bodyloc)
+				}
+				
+				var newItemInInv data.Item
+				var foundInInv bool
+				for _, invItem := range ctx.Data.Inventory.ByLocation(item.LocationInventory) {
+					if invItem.UnitID == itm.UnitID {
+						newItemInInv = invItem
+						foundInInv = true
+						break
+					}
+				}
+				if !foundInInv {
+					return fmt.Errorf("new ring %s not found in inventory after unequip", itm.IdentifiedName)
+				}
+
+				ctx.Logger.Info(fmt.Sprintf("Equipping new ring: %s", newItemInInv.IdentifiedName))
+				newRingCoords := ui.GetScreenCoordsForItem(newItemInInv)
+				ctx.HID.ClickWithModifier(game.LeftButton, newRingCoords.X, newRingCoords.Y, game.ShiftKey)
+
+			} else { // Standard logic for all other items
+				if currentlyEquipped.UnitID != 0 {
+					if _, found := findInventorySpace(currentlyEquipped); !found {
+						return ErrNotEnoughSpace
+					}
+				}
+				ctx.HID.ClickWithModifier(game.LeftButton, ui.GetScreenCoordsForItem(itm).X, ui.GetScreenCoordsForItem(itm).Y, game.ShiftKey)
+			}
+		}
+
+		// Verification loop
+		*ctx.Data = ctx.GameReader.GetData()
+		var itemEquipped bool
+		for i := 0; i < 3; i++ {
+			utils.Sleep(800)
+			*ctx.Data = ctx.GameReader.GetData()
+			for _, inPlace := range ctx.Data.Inventory.ByLocation(target) {
+				if inPlace.UnitID == itm.UnitID && inPlace.Location.BodyLocation == bodyloc {
+					itemEquipped = true
+					break
+				}
+			}
+			if itemEquipped {
+				break
+			}
+		}
+		if itemEquipped {
+			return nil
+		}
+		ctx.Logger.Debug(fmt.Sprintf("Equip attempt %d failed, retrying...", attempt+1))
+		utils.Sleep(500)
+	}
+	return fmt.Errorf("verification failed after all attempts to equip %s", itm.IdentifiedName)
+}
+
+
+// findInventorySpace finds the top-left grid coordinates for a free spot in the inventory.
+func findInventorySpace(itm data.Item) (data.Position, bool) {
+	ctx := context.Get()
+	inventory := ctx.Data.Inventory.ByLocation(item.LocationInventory)
+	lockConfig := ctx.CharacterCfg.Inventory.InventoryLock
+
+	// Create a grid representing the inventory, considering items and locked slots
+	occupied := [4][10]bool{}
+
+	// Mark all slots occupied by items
+	for _, i := range inventory {
+		for y := 0; y < i.Desc().InventoryHeight; y++ {
+			for x := 0; x < i.Desc().InventoryWidth; x++ {
+				if i.Position.Y+y < 4 && i.Position.X+x < 10 {
+					occupied[i.Position.Y+y][i.Position.X+x] = true
+				}
+			}
+		}
+	}
+
+	// Mark all slots that are locked in the configuration (0 = locked)
+	for y, row := range lockConfig {
+		if y < 4 {
+			for x, cell := range row {
+				if x < 10 && cell == 0 {
+					occupied[y][x] = true
+				}
+			}
+		}
+	}
+
+	// Get the item's dimensions
+	w := itm.Desc().InventoryWidth
+	h := itm.Desc().InventoryHeight
+
+	// Find a free spot and return its coordinates
+	for y := 0; y <= 4-h; y++ {
+		for x := 0; x <= 10-w; x++ {
+			fits := true
+			for j := 0; j < h; j++ {
+				for i := 0; i < w; i++ {
+					if occupied[y+j][x+i] {
+						fits = false
+						break
+					}
+				}
+				if !fits {
+					break
+				}
+			}
+			if fits {
+				// Return the top-left inventory grid position
+				return data.Position{X: x, Y: y}, true
+			}
+		}
+	}
+
+	return data.Position{}, false
+}
+
+// GetEquippedItem is a new helper function to search for the currently equipped item in a specific location
+func GetEquippedItem(inventory data.Inventory, loc item.LocationType) data.Item {
+	for _, itm := range inventory.ByLocation(item.LocationEquipped) {
+		if itm.Location.BodyLocation == loc {
+			return itm
+		}
+	}
+	return data.Item{}
+}
+
+// GetMercEquippedItem is a new helper function for the merc
+func GetMercEquippedItem(inventory data.Inventory, loc item.LocationType) data.Item {
+	for _, itm := range inventory.ByLocation(item.LocationMercenary) {
+		if itm.Location.BodyLocation == loc {
+			return itm
+		}
+	}
+	return data.Item{}
+}
+
+// UnEquipMercenary stashes all items from the player's inventory, and then unequips the mercenary's head, torso, and arm items and moves them to the player's now-empty inventory.
+func UnEquipMercenary() error {
+	ctx := context.Get()
+	ctx.SetLastAction("UnEquip Mercenary")
+	defer step.CloseAllMenus()
+
+	// Step 1: Stash all items from the player's inventory to make space.
+	ctx.Logger.Info("Stashing all items from inventory...")
+	if err := OpenStash(); err != nil {
+		return fmt.Errorf("could not open stash: %w", err)
+	}
+	if !ctx.Data.OpenMenus.Inventory {
+		ctx.HID.PressKeyBinding(ctx.Data.KeyBindings.Inventory)
+		utils.Sleep(EquipDelayMS)
+	}
+
+	// Loop multiple times to ensure all items are stashed.
+	for i := 0; i < 3; i++ {
+		*ctx.Data = ctx.GameReader.GetData()
+		inventoryItems := ctx.Data.Inventory.ByLocation(item.LocationInventory)
+		if len(inventoryItems) == 0 {
+			break
+		}
+
+		ctx.Logger.Info(fmt.Sprintf("Stashing items from inventory, attempt %d/3...", i+1))
+		for _, invItem := range inventoryItems {
+			// Exclude tomes from being stashed.
+			if invItem.Name == "TomeOfTownPortal" || invItem.Name == "TomeOfIdentify" {
+				ctx.Logger.Debug(fmt.Sprintf("EXCLUDING: Skipping drop for %s (ID: %d) as per rule.", invItem.Name, invItem.ID))
+				continue
+			}
+
+			// Find the item's coordinates and perform a ctrl+click to stash it.
+			coords := ui.GetScreenCoordsForItem(invItem)
+			ctx.HID.ClickWithModifier(game.LeftButton, coords.X, coords.Y, game.CtrlKey)
+			utils.Sleep(EquipDelayMS)
+		}
+	}
+
+	CloseStash()
+
+	// Step 2: UnEquip the mercenary's gear.
+	ctx.Logger.Info("Stashing complete. Now unequipping mercenary gear.")
+
+	// Open both the merc screen and player inventory for the transfer to work
+	ctx.HID.PressKeyBinding(ctx.Data.KeyBindings.MercenaryScreen)
+	utils.Sleep(EquipDelayMS)
+	ctx.HID.PressKeyBinding(ctx.Data.KeyBindings.Inventory)
+	utils.Sleep(EquipDelayMS)
+
+	// Refresh data to ensure the new menu state is recognized
+	*ctx.Data = ctx.GameReader.GetData()
+
+	// Use predefined screen coordinates for the mercenary's gear slots
+	var mercGearCoords []data.Position
+	if ctx.Data.LegacyGraphics {
+		// D2 Classic
+		mercGearCoords = []data.Position{
+			{X: ui.EquipMercHeadClassicX, Y: ui.EquipMercHeadClassicY},
+			{X: ui.EquipMercTorsClassicX, Y: ui.EquipMercTorsClassicY},
+			{X: ui.EquipMercLArmClassicX, Y: ui.EquipMercLArmClassicY},
+		}
+	} else {
+		// D2R
+		mercGearCoords = []data.Position{
+			{X: ui.EquipMercHeadX, Y: ui.EquipMercHeadY},
+			{X: ui.EquipMercTorsX, Y: ui.EquipMercTorsY},
+			{X: ui.EquipMercLArmX, Y: ui.EquipMercLArmY},
+		}
+	}
+
+	// Perform the ctrl+click action on each item location
+	for _, coords := range mercGearCoords {
+		ctx.HID.ClickWithModifier(game.LeftButton, coords.X, coords.Y, game.CtrlKey)
+		utils.Sleep(EquipDelayMS)
+	}
+
+	return nil
+}